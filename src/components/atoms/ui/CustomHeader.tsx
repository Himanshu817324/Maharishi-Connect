--- conflicted
+++ resolved
@@ -33,17 +33,11 @@
       <View style={styles.headerContent}>
         <View style={styles.leftSection}>
           {showBackButton && (
-<<<<<<< HEAD
             <TouchableOpacity
               style={styles.backButton}
               onPress={onBackPress}
               hitSlop={{ top: 8, bottom: 8, left: 8, right: 8 }}
-=======
-            <TouchableOpacity 
-              style={styles.backButton} 
-              onPress={onBackPress}
               activeOpacity={0.7}
->>>>>>> 9f7a6ef3
             >
               <Icon
                 name="arrow-back"
@@ -103,14 +97,9 @@
     textAlign: 'center',
   },
   backButton: {
-<<<<<<< HEAD
     padding: wp(1),
     justifyContent: 'center',
     alignItems: 'center',
-=======
-    padding: moderateScale(8),
-    borderRadius: moderateScale(8),
->>>>>>> 9f7a6ef3
   },
 });
 
