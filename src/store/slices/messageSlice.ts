import { createSlice, createAsyncThunk, PayloadAction } from '@reduxjs/toolkit';
import { messageService, MessageQueueItem } from '@/services/messageService';
import { MessageData } from '@/services/chatService';
import { mapServerStatusToClient } from '@/services/messageStatusService';

export interface MessageState {
  messages: { [chatId: string]: MessageData[] };
  currentChatMessages: MessageData[];
  currentChatId: string | null;
  loading: boolean;
  error: string | null;
  messageQueue: MessageQueueItem[];
  typingUsers: { [chatId: string]: string[] };
  lastFetch: { [chatId: string]: number };
  pagination: { [chatId: string]: { hasMore: boolean; isLoadingOlder: boolean } };
}

const initialState: MessageState = {
  messages: {},
  currentChatMessages: [],
  currentChatId: null,
  loading: false,
  error: null,
  messageQueue: [],
  typingUsers: {},
  lastFetch: {},
  pagination: {},
};

// Async thunks
export const fetchChatMessages = createAsyncThunk(
  'message/fetchChatMessages',
  async (params: {
    chatId: string;
    limit?: number;
    offset?: number;
    beforeMessageId?: string;
  }, { rejectWithValue }) => {
    try {
      const response = await messageService.getChatMessages(
        params.chatId,
        {
          limit: params.limit,
          offset: params.offset,
          beforeMessageId: params.beforeMessageId,
        }
      );
      return { 
        chatId: params.chatId, 
        messages: response.messages,
        pagination: response.pagination || { hasMore: false, limit: 0, offset: 0 }
      };
    } catch (error: any) {
      return rejectWithValue(error.message || 'Failed to fetch messages');
    }
  }
);

export const sendMessage = createAsyncThunk(
  'message/sendMessage',
  async (params: {
    chatId: string;
    content: string;
    messageType?: 'text' | 'image' | 'video' | 'audio' | 'file';
    mediaUrl?: string;
    mediaMetadata?: {
      filename: string;
      size: number;
      mimeType: string;
    };
    replyToMessageId?: string;
  }, { rejectWithValue }) => {
    try {
      const messageId = await messageService.sendMessage(
        params.chatId,
        params.content,
        params.messageType || 'text',
        {
          mediaUrl: params.mediaUrl,
          mediaMetadata: params.mediaMetadata,
          replyToMessageId: params.replyToMessageId,
        }
      );
      return { messageId, chatId: params.chatId };
    } catch (error: any) {
      return rejectWithValue(error.message || 'Failed to send message');
    }
  }
);

export const editMessage = createAsyncThunk(
  'message/editMessage',
  async (params: {
    messageId: string;
    content: string;
  }, { rejectWithValue }) => {
    try {
      const updatedMessage = await messageService.editMessage(
        params.messageId,
        params.content
      );
      return updatedMessage;
    } catch (error: any) {
      return rejectWithValue(error.message || 'Failed to edit message');
    }
  }
);

export const deleteMessage = createAsyncThunk(
  'message/deleteMessage',
  async (messageId: string, { rejectWithValue }) => {
    try {
      await messageService.deleteMessage(messageId);
      return messageId;
    } catch (error: any) {
      return rejectWithValue(error.message || 'Failed to delete message');
    }
  }
);

export const markMessageAsRead = createAsyncThunk(
  'message/markMessageAsRead',
  async (messageId: string, { rejectWithValue }) => {
    try {
      await messageService.markMessageAsRead(messageId);
      return messageId;
    } catch (error: any) {
      return rejectWithValue(error.message || 'Failed to mark message as read');
    }
  }
);

export const searchMessages = createAsyncThunk(
  'message/searchMessages',
  async (params: {
    q: string;
    chatId?: string;
    messageType?: 'text' | 'image' | 'video' | 'audio' | 'file';
    dateFrom?: string;
    dateTo?: string;
    limit?: number;
    offset?: number;
  }, { rejectWithValue }) => {
    try {
      const messages = await messageService.searchMessages(params);
      return messages;
    } catch (error: any) {
      return rejectWithValue(error.message || 'Failed to search messages');
    }
  }
);

export const addReaction = createAsyncThunk(
  'message/addReaction',
  async (params: {
    messageId: string;
    emoji: string;
  }, { rejectWithValue }) => {
    try {
      await messageService.addReaction(params.messageId, params.emoji);
      return { messageId: params.messageId, emoji: params.emoji };
    } catch (error: any) {
      return rejectWithValue(error.message || 'Failed to add reaction');
    }
  }
);

export const removeReaction = createAsyncThunk(
  'message/removeReaction',
  async (params: {
    messageId: string;
    emoji: string;
  }, { rejectWithValue }) => {
    try {
      await messageService.removeReaction(params.messageId, params.emoji);
      return { messageId: params.messageId, emoji: params.emoji };
    } catch (error: any) {
      return rejectWithValue(error.message || 'Failed to remove reaction');
    }
  }
);

export const pinMessage = createAsyncThunk(
  'message/pinMessage',
  async (params: {
    chatId: string;
    messageId: string;
  }, { rejectWithValue }) => {
    try {
      await messageService.pinMessage(params.chatId, params.messageId);
      return { chatId: params.chatId, messageId: params.messageId };
    } catch (error: any) {
      return rejectWithValue(error.message || 'Failed to pin message');
    }
  }
);

export const unpinMessage = createAsyncThunk(
  'message/unpinMessage',
  async (params: {
    chatId: string;
    messageId: string;
  }, { rejectWithValue }) => {
    try {
      await messageService.unpinMessage(params.chatId, params.messageId);
      return { chatId: params.chatId, messageId: params.messageId };
    } catch (error: any) {
      return rejectWithValue(error.message || 'Failed to unpin message');
    }
  }
);

export const getPinnedMessages = createAsyncThunk(
  'message/getPinnedMessages',
  async (chatId: string, { rejectWithValue }) => {
    try {
      const messages = await messageService.getPinnedMessages(chatId);
      return { chatId, messages };
    } catch (error: any) {
      return rejectWithValue(error.message || 'Failed to get pinned messages');
    }
  }
);

const messageSlice = createSlice({
  name: 'message',
  initialState,
  reducers: {
    setCurrentChatMessages: (state, action: PayloadAction<string>) => {
      const chatId = action.payload;
      console.log('🔄 Setting current chat messages for:', chatId, 'Messages count:', state.messages[chatId]?.length || 0);
      state.currentChatId = chatId;
      state.currentChatMessages = state.messages[chatId] || [];
    },
    clearCurrentChatMessages: (state) => {
      console.log('🧹 Clearing current chat messages');
      state.currentChatId = null;
      state.currentChatMessages = [];
    },
    setLoadingOlderMessages: (state, action: PayloadAction<{ chatId: string; isLoading: boolean }>) => {
      const { chatId, isLoading } = action.payload;
      if (!state.pagination[chatId]) {
        state.pagination[chatId] = { hasMore: true, isLoadingOlder: false };
      }
      state.pagination[chatId].isLoadingOlder = isLoading;
    },
    addMessage: (state, action: PayloadAction<MessageData>) => {
      const message = action.payload;
      const chatId = message.chat_id;

      if (!state.messages[chatId]) {
        state.messages[chatId] = [];
      }

      // Map server status to client status
      const mappedMessage = {
        ...message,
        status: message.status ? mapServerStatusToClient(message.status) : 'sent'
      };

      // Check if message already exists
      const existingIndex = state.messages[chatId].findIndex(m => m.id === message.id);
      if (existingIndex >= 0) {
        state.messages[chatId][existingIndex] = mappedMessage;
      } else {
        state.messages[chatId].push(mappedMessage);
        // Sort messages by created_at
        state.messages[chatId].sort((a, b) =>
          new Date(a.created_at).getTime() - new Date(b.created_at).getTime()
        );
      }

      // Update current chat messages if this is the current chat
      if (state.currentChatId === chatId) {
        state.currentChatMessages = state.messages[chatId];
        console.log('🔄 Updated currentChatMessages for current chat:', chatId, 'Message count:', state.messages[chatId].length);
      }
    },
    addMessageAndCreateChat: (state, action: PayloadAction<{ message: MessageData; chat: any }>) => {
      const { message, chat } = action.payload;
      const chatId = message.chat_id;

      // Add message
      if (!state.messages[chatId]) {
        state.messages[chatId] = [];
      }

      // Map server status to client status
      const mappedMessage = {
        ...message,
        status: message.status ? mapServerStatusToClient(message.status) : 'sent'
      };

      const existingIndex = state.messages[chatId].findIndex(m => m.id === message.id);
      if (existingIndex >= 0) {
        state.messages[chatId][existingIndex] = mappedMessage;
      } else {
        state.messages[chatId].push(mappedMessage);
        state.messages[chatId].sort((a, b) =>
          new Date(a.created_at).getTime() - new Date(b.created_at).getTime()
        );
      }

      // Update current chat messages if this is the current chat
      if (state.currentChatId === chatId) {
        state.currentChatMessages = state.messages[chatId];
        console.log('🔄 Updated currentChatMessages for current chat:', chatId, 'Message count:', state.messages[chatId].length);
      }
    },
    updateMessage: (state, action: PayloadAction<MessageData>) => {
      const message = action.payload;
      const chatId = message.chat_id;

      // Map server status to client status
      const mappedMessage = {
        ...message,
        status: message.status ? mapServerStatusToClient(message.status) : 'sent'
      };

      if (state.messages[chatId]) {
        const index = state.messages[chatId].findIndex(m => m.id === message.id);
        if (index >= 0) {
          state.messages[chatId][index] = mappedMessage;
        }
      }

      // Update current chat messages if this is the current chat
      if (state.currentChatId === chatId) {
        const index = state.currentChatMessages.findIndex(m => m.id === message.id);
        if (index >= 0) {
          state.currentChatMessages[index] = mappedMessage;
          console.log('🔄 Updated message in current chat:', chatId, 'Message ID:', message.id);
        }
      }
    },
    removeMessage: (state, action: PayloadAction<{ messageId: string; chatId: string }>) => {
      const { messageId, chatId } = action.payload;

      if (state.messages[chatId]) {
        state.messages[chatId] = state.messages[chatId].filter(m => m.id !== messageId);
      }

      // Update current chat messages if this is the current chat
      if (state.currentChatId === chatId) {
        state.currentChatMessages = state.currentChatMessages.filter(m => m.id !== messageId);
        console.log('🔄 Removed message from current chat:', chatId, 'Message ID:', messageId);
      }
    },
    clearChatMessages: (state, action: PayloadAction<string>) => {
      const chatId = action.payload;
      state.messages[chatId] = [];
      if (state.currentChatId === chatId) {
        state.currentChatMessages = [];
        console.log('🔄 Cleared messages for current chat:', chatId);
      }
    },
    addToQueue: (state, action: PayloadAction<MessageQueueItem>) => {
      const existingIndex = state.messageQueue.findIndex(m => m.id === action.payload.id);
      if (existingIndex >= 0) {
        state.messageQueue[existingIndex] = action.payload;
      } else {
        state.messageQueue.push(action.payload);
      }
    },
    updateQueueItem: (state, action: PayloadAction<MessageQueueItem>) => {
      const index = state.messageQueue.findIndex(m => m.id === action.payload.id);
      if (index >= 0) {
        state.messageQueue[index] = action.payload;
      }
    },
    removeFromQueue: (state, action: PayloadAction<string>) => {
      state.messageQueue = state.messageQueue.filter(m => m.id !== action.payload);
    },
    setTypingUsers: (state, action: PayloadAction<{ chatId: string; users: string[] }>) => {
      const { chatId, users } = action.payload;
      state.typingUsers[chatId] = users;
    },
    addTypingUser: (state, action: PayloadAction<{ chatId: string; userId: string }>) => {
      const { chatId, userId } = action.payload;
      if (!state.typingUsers[chatId]) {
        state.typingUsers[chatId] = [];
      }
      if (!state.typingUsers[chatId].includes(userId)) {
        state.typingUsers[chatId].push(userId);
      }
    },
    removeTypingUser: (state, action: PayloadAction<{ chatId: string; userId: string }>) => {
      const { chatId, userId } = action.payload;
      if (state.typingUsers[chatId]) {
        state.typingUsers[chatId] = state.typingUsers[chatId].filter(id => id !== userId);
      }
    },
    clearTypingUsers: (state, action: PayloadAction<string>) => {
      const chatId = action.payload;
      state.typingUsers[chatId] = [];
    },
    clearError: (state) => {
      state.error = null;
    },
    clearAllMessages: (state) => {
      state.messages = {};
      state.currentChatMessages = [];
      state.currentChatId = null;
      state.messageQueue = [];
      state.typingUsers = {};
      state.lastFetch = {};
    },
    updateMessageStatus: (state, action: PayloadAction<{
      messageId: string;
      chatId: string;
      status: 'sent' | 'delivered' | 'seen' | 'sending' | 'failed';
      userId?: string;
      timestamp?: string;
    }>) => {
      const { messageId, chatId, status, userId, timestamp } = action.payload;
      console.log('📊 [Redux] updateMessageStatus called:', { messageId, chatId, status, userId, timestamp });
      console.log('📊 [Redux] Available chats:', Object.keys(state.messages));
      console.log('📊 [Redux] Messages in chat:', state.messages[chatId]?.length || 0);

      // Update message in the messages object
      if (state.messages[chatId]) {
        const messageIndex = state.messages[chatId].findIndex(m => m.id === messageId);
        console.log('📊 [Redux] Message index found:', messageIndex);

        if (messageIndex >= 0) {
          const message = state.messages[chatId][messageIndex];
          console.log('📊 [Redux] Found message:', { id: message.id, currentStatus: message.status });

          // Update status
          const oldStatus = message.status;
          message.status = status;
          console.log('📊 [Redux] Updated message status:', { messageId, oldStatus, newStatus: status });

          // Update read_by or delivered_to arrays
          if (status === 'seen' && userId && timestamp) {
            if (!message.read_by) {
              message.read_by = [];
            }
            // Check if user already marked as read
            const existingRead = message.read_by.find(r => r.user_id === userId);
            if (!existingRead) {
              message.read_by.push({
                user_id: userId,
                read_at: timestamp
              });
            }
          } else if (status === 'delivered' && userId && timestamp) {
            if (!message.delivered_to) {
              message.delivered_to = [];
            }
            // Check if user already marked as delivered
            const existingDelivered = message.delivered_to.find(d => d.user_id === userId);
            if (!existingDelivered) {
              message.delivered_to.push({
                user_id: userId,
                delivered_at: timestamp
              });
            }
          }

          console.log('📊 [Redux] Updated message status:', {
            messageId,
            chatId,
            status,
            userId,
            timestamp
          });
        }
      }

      // Update current chat messages if this is the current chat
      if (state.currentChatId === chatId) {
        const messageIndex = state.currentChatMessages.findIndex(m => m.id === messageId);
        if (messageIndex >= 0) {
          const message = state.currentChatMessages[messageIndex];

          // Update status
          const oldCurrentStatus = message.status;
          message.status = status;
          console.log('📊 [Redux] Updated current chat message status:', { messageId, oldStatus: oldCurrentStatus, newStatus: status });

          // Update read_by or delivered_to arrays
          if (status === 'seen' && userId && timestamp) {
            if (!message.read_by) {
              message.read_by = [];
            }
            const existingRead = message.read_by.find(r => r.user_id === userId);
            if (!existingRead) {
              message.read_by.push({
                user_id: userId,
                read_at: timestamp
              });
            }
          } else if (status === 'delivered' && userId && timestamp) {
            if (!message.delivered_to) {
              message.delivered_to = [];
            }
            const existingDelivered = message.delivered_to.find(d => d.user_id === userId);
            if (!existingDelivered) {
              message.delivered_to.push({
                user_id: userId,
                delivered_at: timestamp
              });
            }
          }

          console.log('📊 [Redux] Updated current chat message status:', {
            messageId,
            chatId,
            status,
            userId,
            timestamp
          });
        }
      }
    },
  },
  extraReducers: (builder) => {
    builder
      // Fetch chat messages
      .addCase(fetchChatMessages.pending, (state) => {
        state.loading = true;
        state.error = null;
      })
      .addCase(fetchChatMessages.fulfilled, (state, action) => {
        state.loading = false;
<<<<<<< HEAD
        const { chatId, messages, pagination } = action.payload;
        
        // Initialize messages array if it doesn't exist
        if (!state.messages[chatId]) {
          state.messages[chatId] = [];
        }
        
        // Merge new messages with existing ones, avoiding duplicates
        const existingMessageIds = new Set(state.messages[chatId].map(m => m.id));
        const newMessages = messages.filter(msg => !existingMessageIds.has(msg.id));
        
        // Add new messages and sort by created_at
        state.messages[chatId] = [...state.messages[chatId], ...newMessages]
          .sort((a, b) => new Date(a.created_at).getTime() - new Date(b.created_at).getTime());
        
        // Update pagination state
        state.pagination[chatId] = {
          hasMore: pagination.hasMore,
          isLoadingOlder: false,
        };
        
=======
        const { chatId, messages } = action.payload;
        // Map server status to client status and ensure consistent ascending order by created_at
        const mappedMessages = (messages || []).map(message => ({
          ...message,
          status: message.status ? mapServerStatusToClient(message.status) : 'sent'
        }));
        state.messages[chatId] = mappedMessages.slice().sort((a, b) =>
          new Date(a.created_at).getTime() - new Date(b.created_at).getTime()
        );
>>>>>>> 93dbea4f
        state.lastFetch[chatId] = Date.now();
        state.error = null;
        
        console.log(`📱 [Redux] Messages loaded for chat ${chatId}:`, {
          existingCount: state.messages[chatId].length - newMessages.length,
          newCount: newMessages.length,
          totalCount: state.messages[chatId].length,
          hasMore: pagination.hasMore
        });
      })
      .addCase(fetchChatMessages.rejected, (state, action) => {
        state.loading = false;
        state.error = action.payload as string;
      })

      // Send message
      .addCase(sendMessage.pending, (state) => {
        state.loading = true;
        state.error = null;
      })
      .addCase(sendMessage.fulfilled, (state, action) => {
        state.loading = false;
        state.error = null;
      })
      .addCase(sendMessage.rejected, (state, action) => {
        state.loading = false;
        state.error = action.payload as string;
      })

      // Edit message
      .addCase(editMessage.pending, (state) => {
        state.loading = true;
        state.error = null;
      })
      .addCase(editMessage.fulfilled, (state, action) => {
        state.loading = false;
        const message = action.payload;
        const chatId = message.chat_id;

        if (state.messages[chatId]) {
          const index = state.messages[chatId].findIndex(m => m.id === message.id);
          if (index >= 0) {
            state.messages[chatId][index] = message;
          }
        }

        state.error = null;
      })
      .addCase(editMessage.rejected, (state, action) => {
        state.loading = false;
        state.error = action.payload as string;
      })

      // Delete message
      .addCase(deleteMessage.pending, (state) => {
        state.loading = true;
        state.error = null;
      })
      .addCase(deleteMessage.fulfilled, (state, action) => {
        state.loading = false;
        const messageId = action.payload;

        // Find and remove message from all chats
        Object.keys(state.messages).forEach(chatId => {
          state.messages[chatId] = state.messages[chatId].filter(m => m.id !== messageId);
        });

        state.error = null;
      })
      .addCase(deleteMessage.rejected, (state, action) => {
        state.loading = false;
        state.error = action.payload as string;
      })

      // Mark message as read
      .addCase(markMessageAsRead.pending, (state) => {
        state.loading = true;
        state.error = null;
      })
      .addCase(markMessageAsRead.fulfilled, (state, action) => {
        state.loading = false;
        state.error = null;
      })
      .addCase(markMessageAsRead.rejected, (state, action) => {
        state.loading = false;
        state.error = action.payload as string;
      })

      // Search messages
      .addCase(searchMessages.pending, (state) => {
        state.loading = true;
        state.error = null;
      })
      .addCase(searchMessages.fulfilled, (state, action) => {
        state.loading = false;
        state.error = null;
      })
      .addCase(searchMessages.rejected, (state, action) => {
        state.loading = false;
        state.error = action.payload as string;
      })

      // Add reaction
      .addCase(addReaction.pending, (state) => {
        state.loading = true;
        state.error = null;
      })
      .addCase(addReaction.fulfilled, (state, action) => {
        state.loading = false;
        state.error = null;
      })
      .addCase(addReaction.rejected, (state, action) => {
        state.loading = false;
        state.error = action.payload as string;
      })

      // Remove reaction
      .addCase(removeReaction.pending, (state) => {
        state.loading = true;
        state.error = null;
      })
      .addCase(removeReaction.fulfilled, (state, action) => {
        state.loading = false;
        state.error = null;
      })
      .addCase(removeReaction.rejected, (state, action) => {
        state.loading = false;
        state.error = action.payload as string;
      })

      // Pin message
      .addCase(pinMessage.pending, (state) => {
        state.loading = true;
        state.error = null;
      })
      .addCase(pinMessage.fulfilled, (state, action) => {
        state.loading = false;
        state.error = null;
      })
      .addCase(pinMessage.rejected, (state, action) => {
        state.loading = false;
        state.error = action.payload as string;
      })

      // Unpin message
      .addCase(unpinMessage.pending, (state) => {
        state.loading = true;
        state.error = null;
      })
      .addCase(unpinMessage.fulfilled, (state, action) => {
        state.loading = false;
        state.error = null;
      })
      .addCase(unpinMessage.rejected, (state, action) => {
        state.loading = false;
        state.error = action.payload as string;
      })

      // Get pinned messages
      .addCase(getPinnedMessages.pending, (state) => {
        state.loading = true;
        state.error = null;
      })
      .addCase(getPinnedMessages.fulfilled, (state, action) => {
        state.loading = false;
        state.error = null;
      })
      .addCase(getPinnedMessages.rejected, (state, action) => {
        state.loading = false;
        state.error = action.payload as string;
      });
  },
});

export const {
  setCurrentChatMessages,
  clearCurrentChatMessages,
  setLoadingOlderMessages,
  addMessage,
  addMessageAndCreateChat,
  updateMessage,
  removeMessage,
  clearChatMessages,
  addToQueue,
  updateQueueItem,
  removeFromQueue,
  setTypingUsers,
  addTypingUser,
  removeTypingUser,
  clearTypingUsers,
  clearError,
  clearAllMessages,
  updateMessageStatus,
} = messageSlice.actions;

export default messageSlice.reducer;<|MERGE_RESOLUTION|>--- conflicted
+++ resolved
@@ -524,7 +524,6 @@
       })
       .addCase(fetchChatMessages.fulfilled, (state, action) => {
         state.loading = false;
-<<<<<<< HEAD
         const { chatId, messages, pagination } = action.payload;
         
         // Initialize messages array if it doesn't exist
@@ -546,17 +545,6 @@
           isLoadingOlder: false,
         };
         
-=======
-        const { chatId, messages } = action.payload;
-        // Map server status to client status and ensure consistent ascending order by created_at
-        const mappedMessages = (messages || []).map(message => ({
-          ...message,
-          status: message.status ? mapServerStatusToClient(message.status) : 'sent'
-        }));
-        state.messages[chatId] = mappedMessages.slice().sort((a, b) =>
-          new Date(a.created_at).getTime() - new Date(b.created_at).getTime()
-        );
->>>>>>> 93dbea4f
         state.lastFetch[chatId] = Date.now();
         state.error = null;
         
