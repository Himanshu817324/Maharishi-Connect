import AsyncStorage from '@react-native-async-storage/async-storage';
import { permissionManager } from '@/utils/permissions';
import { chatService } from './chatService';

export interface Contact {
  user_id: string;
  fullName: string;
  email?: string;
  phoneNumber?: string;
  profilePicture?: string;
  isOnline?: boolean;
  lastSeen?: string;
  isBlocked?: boolean;
  isFavorite?: boolean;
  // Local contact data
  localName?: string;
  localProfilePicture?: string;
  localEmail?: string;
}

export interface ContactGroup {
  title: string;
  data: Contact[];
}

class ContactService {
  private baseURL: string;
  private contactsCache: {
    data: { existingUsers: Contact[]; nonUsers: Array<{ phoneNumber: string; name?: string }> };
    timestamp: number;
  } | null = null;
  private readonly CACHE_DURATION = 10 * 60 * 1000; // ✅ Extended cache duration
  private readonly BATCH_SIZE = 100; // ✅ Batch size for processing
  private groupingCache = new Map<string, ContactGroup[]>(); // ✅ Memoization cache
  private isLoading = false; // ✅ Prevent concurrent loading

  constructor() {
    this.baseURL = 'https://api.maharishiconnect.com/api';
  }

  // ✅ OPTIMIZED: Async batch processing for contact cleaning
  private async processContactsAsync(deviceContacts: any[]): Promise<string[]> {
    const batches = [];
    for (let i = 0; i < deviceContacts.length; i += this.BATCH_SIZE) {
      batches.push(deviceContacts.slice(i, i + this.BATCH_SIZE));
    }

    const results = await Promise.all(
      batches.map(batch => this.processBatch(batch))
    );

    return results.flat();
  }

  // ✅ ENHANCED: Flexible phone number processing for all device types
  private async processBatch(batch: any[]): Promise<string[]> {
    return new Promise((resolve) => {
      const processContacts = () => {
        try {
          const phoneNumbers = batch
            .map((contact) => {
<<<<<<< HEAD
              if (!contact) return null;

              // Handle different contact data structures
              let phoneData = null;
              
              // Try different phone number field names
              if (contact.phoneNumber) {
                phoneData = contact.phoneNumber;
              } else if (contact.phoneNumbers && Array.isArray(contact.phoneNumbers) && contact.phoneNumbers.length > 0) {
                phoneData = contact.phoneNumbers[0].number || contact.phoneNumbers[0];
              } else if (contact.phone) {
                phoneData = contact.phone;
              } else if (contact.mobile) {
                phoneData = contact.mobile;
              }

              if (!phoneData || typeof phoneData !== 'string') {
                return null;
              }

              // Extract phone number using more robust logic
              const extracted = this.extractPhoneNumber(phoneData);
              return extracted;
=======
              // ✅ ENHANCED: More robust null safety checks
              if (!contact || typeof contact !== 'object') {
                return null;
              }

              // ✅ ENHANCED: Multiple phone number extraction methods
              let phoneNumber = '';

              // Method 1: Direct phoneNumber field
              if (contact.phoneNumber && typeof contact.phoneNumber === 'string') {
                phoneNumber = contact.phoneNumber;
              }
              // Method 2: Phone numbers array (iOS/Android)
              else if (contact.phoneNumbers && Array.isArray(contact.phoneNumbers) && contact.phoneNumbers.length > 0) {
                phoneNumber = contact.phoneNumbers[0].number || contact.phoneNumbers[0];
              }
              // Method 3: Alternative field names
              else if (contact.phone || contact.mobile || contact.tel) {
                phoneNumber = contact.phone || contact.mobile || contact.tel;
              }

              if (!phoneNumber || typeof phoneNumber !== 'string') {
                return null;
              }

              // ✅ ENHANCED: More flexible phone number cleaning
              const cleaned = this.cleanPhoneNumber(phoneNumber);
              return cleaned;
>>>>>>> 9f7a6ef3
            })
            .filter((phone): phone is string => !!phone);

          resolve(phoneNumbers);
        } catch (error) {
<<<<<<< HEAD
          console.error('Error processing contact batch:', error);
=======
          console.error('❌ Error processing contact batch:', error);
>>>>>>> 9f7a6ef3
          resolve([]);
        }
      };

      setTimeout(processContacts, 0);
    });
  }

<<<<<<< HEAD
  // ✅ NEW: Robust phone number extraction for different device formats
  private extractPhoneNumber(phoneString: string): string | null {
    try {
      if (!phoneString || typeof phoneString !== 'string') {
        return null;
      }

      // Remove all non-digit characters except +
      let cleaned = phoneString.replace(/[^\d+]/g, '');

      // Handle different international formats
      if (cleaned.startsWith('+91')) {
        cleaned = cleaned.substring(3);
      } else if (cleaned.startsWith('91') && cleaned.length === 12) {
        cleaned = cleaned.substring(2);
      } else if (cleaned.startsWith('+1')) {
        // Handle US numbers if needed
        return null;
      }

      // Ensure it's a 10-digit Indian mobile number
      if (cleaned.length === 10 && /^\d{10}$/.test(cleaned)) {
        // Additional validation for Indian mobile numbers
        const firstDigit = cleaned[0];
        if (['6', '7', '8', '9'].includes(firstDigit)) {
          return cleaned;
        }
      }

      // Handle 11-digit numbers that start with 0 (some devices store as 09876543210)
      if (cleaned.length === 11 && cleaned.startsWith('0')) {
        const withoutZero = cleaned.substring(1);
        if (withoutZero.length === 10 && /^\d{10}$/.test(withoutZero)) {
          const firstDigit = withoutZero[0];
          if (['6', '7', '8', '9'].includes(firstDigit)) {
            return withoutZero;
          }
        }
      }

      return null;
    } catch (error) {
      console.error('Error extracting phone number:', error);
      return null;
    }
=======
  // ✅ NEW: Enhanced phone number cleaning with support for multiple formats
  private cleanPhoneNumber(phoneNumber: string): string | null {
    if (!phoneNumber || typeof phoneNumber !== 'string') {
      return null;
    }

    // Remove all non-digit characters except +
    let cleaned = phoneNumber.replace(/[^\d+]/g, '');

    // Handle different international formats
    if (cleaned.startsWith('+91')) {
      cleaned = cleaned.substring(3);
    } else if (cleaned.startsWith('91') && cleaned.length === 12) {
      cleaned = cleaned.substring(2);
    } else if (cleaned.startsWith('+')) {
      // Handle other country codes - extract last 10-15 digits
      const digitsOnly = cleaned.substring(1);
      if (digitsOnly.length >= 10) {
        cleaned = digitsOnly.substring(digitsOnly.length - 10);
      }
    }

    // ✅ ENHANCED: Accept 10-15 digit numbers (more flexible)
    if (cleaned.length >= 10 && cleaned.length <= 15 && /^\d+$/.test(cleaned)) {
      // For numbers longer than 10 digits, take the last 10 (most likely mobile number)
      if (cleaned.length > 10) {
        cleaned = cleaned.substring(cleaned.length - 10);
      }
      return cleaned;
    }

    return null;
>>>>>>> 9f7a6ef3
  }

  private async getAuthHeaders(): Promise<Record<string, string>> {
    const token = await AsyncStorage.getItem('auth_token');
    if (!token) {
      throw new Error('No authentication token found');
    }

    return {
      'Content-Type': 'application/json',
      'Authorization': `Bearer ${token}`,
    };
  }

  private async makeRequest<T>(
    endpoint: string,
    options: RequestInit = {}
  ): Promise<T> {
    const headers = await this.getAuthHeaders();

    const response = await fetch(`${this.baseURL}${endpoint}`, {
      ...options,
      headers: {
        ...headers,
        ...options.headers,
      },
    });

    if (!response.ok) {
      const errorData = await response.json().catch(() => ({}));
      throw new Error(errorData.message || `HTTP error! status: ${response.status}`);
    }

    return response.json();
  }

  // Get all contacts
  async getContacts(): Promise<Contact[]> {
    // Check cache first
    if (this.contactsCache && Date.now() - this.contactsCache.timestamp < this.CACHE_DURATION) {
      return this.contactsCache.data.existingUsers;
    }

    try {
      // Use the new getContactsWithStatus method
      const { existingUsers } = await this.getContactsWithStatus();
      return existingUsers;

    } catch (error) {
      console.error('Error fetching contacts:', error);
      // Return cached data if available, even if expired
      return this.contactsCache?.data.existingUsers || [];
    }
  }

  // Search contacts
  async searchContacts(query: string): Promise<Contact[]> {
    // Since API doesn't have contacts endpoint, use local search only
    return this.searchContactsLocally(query);
  }

  // Local search fallback
  private searchContactsLocally(query: string): Contact[] {
    const lowercaseQuery = query.toLowerCase();
    const contacts = this.contactsCache?.data.existingUsers || [];
    return contacts.filter(contact =>
      contact.fullName.toLowerCase().includes(lowercaseQuery) ||
      contact.email?.toLowerCase().includes(lowercaseQuery) ||
      contact.phoneNumber?.includes(query)
    );
  }

  // Get contact by ID
  async getContactById(userId: string): Promise<Contact | null> {
    try {
      // Since the contacts API endpoint doesn't exist, use local search only
      const contacts = this.contactsCache?.data.existingUsers || [];
      const contact = contacts.find(c => c.user_id === userId);

      if (contact) {
        return contact;
      } else {
        return null;
      }
    } catch (error) {
      console.error('Error fetching contact:', error);
      return null;
    }
  }

  // ✅ OPTIMIZED: Memoized alphabetical grouping
  groupContactsAlphabetically(contacts: Contact[]): ContactGroup[] {
    // Create cache key from contact IDs
    const cacheKey = contacts.map(c => c.user_id).sort().join(',');

    // Check cache first
    if (this.groupingCache.has(cacheKey)) {
      return this.groupingCache.get(cacheKey)!;
    }

    // Use requestAnimationFrame to prevent UI blocking
    const grouped = contacts.reduce((groups, contact) => {
      const firstLetter = contact.fullName.charAt(0).toUpperCase();
      if (!groups[firstLetter]) {
        groups[firstLetter] = [];
      }
      groups[firstLetter].push(contact);
      return groups;
    }, {} as Record<string, Contact[]>);

    const result = Object.keys(grouped)
      .sort()
      .map(letter => ({
        title: letter,
        data: grouped[letter].sort((a, b) => a.fullName.localeCompare(b.fullName)),
      }));

    // Cache the result
    this.groupingCache.set(cacheKey, result);

    // Limit cache size to prevent memory issues
    if (this.groupingCache.size > 50) {
      const firstKey = this.groupingCache.keys().next().value;
      if (firstKey) {
        this.groupingCache.delete(firstKey);
      }
    }

    return result;
  }

  // Filter contacts by online status
  filterOnlineContacts(contacts: Contact[]): Contact[] {
    return contacts.filter(contact => contact.isOnline);
  }

  // Filter contacts by favorites
  filterFavoriteContacts(contacts: Contact[]): Contact[] {
    return contacts.filter(contact => contact.isFavorite);
  }

  // Filter contacts by blocked status
  filterBlockedContacts(contacts: Contact[]): Contact[] {
    return contacts.filter(contact => contact.isBlocked);
  }

  // Get recent contacts (last 10)
  getRecentContacts(contacts: Contact[]): Contact[] {
    return contacts
      .filter(contact => contact.lastSeen)
      .sort((a, b) => new Date(b.lastSeen!).getTime() - new Date(a.lastSeen!).getTime())
      .slice(0, 10);
  }

  // Add contact to favorites
  async addToFavorites(userId: string): Promise<void> {
    try {
      // Since the contacts API endpoint doesn't exist, update local cache only
      const contacts = this.contactsCache?.data.existingUsers || [];
      const contact = contacts.find(c => c.user_id === userId);
      if (contact) {
        contact.isFavorite = true;
      }
    } catch (error) {
      console.error('Error adding to favorites:', error);
      throw error;
    }
  }

  // Remove contact from favorites
  async removeFromFavorites(userId: string): Promise<void> {
    try {
      // Since the contacts API endpoint doesn't exist, update local cache only
      const contacts = this.contactsCache?.data.existingUsers || [];
      const contact = contacts.find(c => c.user_id === userId);
      if (contact) {
        contact.isFavorite = false;
      }
    } catch (error) {
      console.error('Error removing from favorites:', error);
      throw error;
    }
  }

  // Block contact
  async blockContact(userId: string): Promise<void> {
    try {
      // Since the contacts API endpoint doesn't exist, update local cache only
      const contacts = this.contactsCache?.data.existingUsers || [];
      const contact = contacts.find(c => c.user_id === userId);
      if (contact) {
        contact.isBlocked = true;
      }
    } catch (error) {
      console.error('Error blocking contact:', error);
      throw error;
    }
  }

  // Unblock contact
  async unblockContact(userId: string): Promise<void> {
    try {
      // Since the contacts API endpoint doesn't exist, update local cache only
      const contacts = this.contactsCache?.data.existingUsers || [];
      const contact = contacts.find(c => c.user_id === userId);
      if (contact) {
        contact.isBlocked = false;
      }
    } catch (error) {
      console.error('Error unblocking contact:', error);
      throw error;
    }
  }

  // Merge device contacts with backend contacts
  private mergeContacts(deviceContacts: Contact[], backendContacts: Contact[]): Contact[] {
    const mergedMap = new Map<string, Contact>();

    // Add backend contacts first (they have more complete data)
    backendContacts.forEach(contact => {
      mergedMap.set(contact.user_id, contact);
    });

    // Add device contacts, but don't override existing ones
    deviceContacts.forEach(contact => {
      if (!mergedMap.has(contact.user_id)) {
        mergedMap.set(contact.user_id, contact);
      }
    });

    return Array.from(mergedMap.values());
  }

  // Clear cache
  clearCache(): void {
    this.contactsCache = null;
  }

  // Refresh cache
  async refreshCache(): Promise<Contact[]> {
    this.clearCache();
    return this.getContacts();
  }

  // Get current user ID for debugging
  async getCurrentUserId(): Promise<string | null> {
    try {
      const authState = await AsyncStorage.getItem('@maharishi_connect_auth_state');
      if (authState) {
        const parsed = JSON.parse(authState);
        return parsed.user?.id || parsed.user?.uid || null;
      }
      return null;
    } catch (error) {
      console.error('❌ Error getting current user ID:', error);
      return null;
    }
  }

  // Get user by phone number (exact match)
  async getUserByPhoneNumber(phoneNumber: string): Promise<Contact | null> {
    try {
      const response = await chatService.checkContacts([phoneNumber]);

      if (response.users.length === 0) {
        console.log(`❌ No user found for phone: ${phoneNumber}`);
        return null;
      }

      console.log(`📞 Found ${response.users.length} users for phone ${phoneNumber}:`);
      response.users.forEach((u, index) => {
        console.log(`  ${index + 1}. ID=${u._id}, Name=${u.fullName}, Phone=${u.mobileNo}`);
      });

      // Find exact phone match
      const user = response.users.find(u => {
        let cleanedPhone = phoneNumber.replace(/[^\d+]/g, '');
        if (cleanedPhone.startsWith('+91')) {
          cleanedPhone = cleanedPhone.substring(3);
        } else if (cleanedPhone.startsWith('91') && cleanedPhone.length === 12) {
          cleanedPhone = cleanedPhone.substring(2);
        }

        let cleanedUserPhone = u.mobileNo.replace(/[^\d+]/g, '');
        if (cleanedUserPhone.startsWith('+91')) {
          cleanedUserPhone = cleanedUserPhone.substring(3);
        } else if (cleanedUserPhone.startsWith('91') && cleanedUserPhone.length === 12) {
          cleanedUserPhone = cleanedUserPhone.substring(2);
        }

        const matches = cleanedPhone === cleanedUserPhone;
        console.log(`📞 Phone comparison: ${cleanedPhone} === ${cleanedUserPhone} = ${matches}`);
        return matches;
      });

      if (!user) {
        console.log(`❌ No exact phone match found for: ${phoneNumber}`);
        return null;
      }

      console.log(`✅ Selected user: ID=${user._id}, Name=${user.fullName}, Phone=${user.mobileNo}`);

      // WORKAROUND: Extract correct user ID from profile picture URL if available
      let correctUserId = user._id;
      if (user.profilePicture) {
        const profilePictureMatch = user.profilePicture.match(/profile-images\/([^/]+)\//);
        if (profilePictureMatch) {
          const extractedUserId = profilePictureMatch[1];
          if (extractedUserId !== user._id) {
            console.warn(`⚠️ USER ID MISMATCH DETECTED!`);
            console.warn(`   API returned _id: ${user._id}`);
            console.warn(`   Profile picture shows: ${extractedUserId}`);
            console.warn(`   Using profile picture ID as correct user ID`);
            correctUserId = extractedUserId;
          }
        }
      }

      // Debug: Check if this is the current user
      const currentUserId = await this.getCurrentUserId();
      if (currentUserId === correctUserId) {
        console.warn(`⚠️ WARNING: Selected user is the current user! This might cause issues.`);
      }

      // Get local contact data for this phone number
      const deviceContacts = await permissionManager.syncContactsWithBackend();
      const localContact = deviceContacts.find(contact => {
        if (!contact.phoneNumber) return false;
        let cleaned = contact.phoneNumber.replace(/[^\d+]/g, '');
        if (cleaned.startsWith('+91')) {
          cleaned = cleaned.substring(3);
        } else if (cleaned.startsWith('91') && cleaned.length === 12) {
          cleaned = cleaned.substring(2);
        }
        return cleaned === phoneNumber;
      });

      return {
        user_id: correctUserId, // Use the corrected user ID
        fullName: localContact?.fullName || user.fullName,
        phoneNumber: user.mobileNo,
        isOnline: user.status === 'Available',
        isBlocked: false,
        isFavorite: false,
        profilePicture: user.profilePicture || undefined,
        // Local contact data
        localName: localContact?.fullName,
        localProfilePicture: localContact?.profilePicture,
        localEmail: localContact?.email,
      };
    } catch (error) {
      console.error('❌ Error getting user by phone number:', error);
      return null;
    }
  }

  // Check which contacts are existing users
  async checkExistingUsers(phoneNumbers: string[], deviceContacts: any[]): Promise<{
    existingUsers: Contact[];
    nonUsers: string[];
  }> {
    try {
      console.log('🔍 Checking existing users for phone numbers:', phoneNumbers);
      const response = await chatService.checkContacts(phoneNumbers);
      console.log('📞 Contact check response:', {
        usersCount: response.users.length,
        message: response.message,
      });

      // Check for duplicate phone numbers
      const phoneCounts = response.users.reduce((acc, user) => {
        acc[user.mobileNo] = (acc[user.mobileNo] || 0) + 1;
        return acc;
      }, {} as Record<string, number>);

      const duplicatePhones = Object.entries(phoneCounts).filter(([_phone, count]) => count > 1);
      if (duplicatePhones.length > 0) {
        console.warn('⚠️ DUPLICATE PHONE NUMBERS FOUND:', duplicatePhones);
        console.warn('This can cause chat creation issues. Please clean up your database.');
      }


      // Convert API response to Contact format, using local contact names
      const existingUsers: Contact[] = response.users.map(user => {
        // Find the local contact that matches this user's phone number
        const localContact = deviceContacts.find(contact => {
          if (!contact.phoneNumber) return false;
          let cleaned = contact.phoneNumber.replace(/[^\d+]/g, '');
          if (cleaned.startsWith('+91')) {
            cleaned = cleaned.substring(3);
          } else if (cleaned.startsWith('91') && cleaned.length === 12) {
            cleaned = cleaned.substring(2);
          }
          return cleaned === user.mobileNo;
        });

        const displayName = localContact?.fullName || user.fullName;

        // Use firebaseUid if available, otherwise extract from profile picture
        let correctUserId = user._id;

        if (user.firebaseUid) {
          // Use firebaseUid directly if available
          correctUserId = user.firebaseUid;
          console.log(`✅ Using firebaseUid: ${correctUserId}`);
        } else if (user.profilePicture) {
          // Fallback to profile picture extraction
          const profilePictureMatch = user.profilePicture.match(/profile-images\/([^/]+)\//);
          if (profilePictureMatch) {
            const extractedUserId = profilePictureMatch[1];
            if (extractedUserId !== user._id) {
              console.warn(`⚠️ USER ID MISMATCH DETECTED!`);
              console.warn(`   API returned _id: ${user._id}`);
              console.warn(`   Profile picture shows: ${extractedUserId}`);
              console.warn(`   Using profile picture ID as correct user ID`);
              correctUserId = extractedUserId;
            }
          }
        } else {
          console.warn(`⚠️ No firebaseUid or profilePicture available for user: ${user._id}`);
          console.warn(`   Using MongoDB _id as fallback: ${user._id}`);
        }

        // Debug: Show user details for duplicate phone numbers
        console.log(`📞 User details: ID=${user._id}, CorrectID=${correctUserId}, Name=${user.fullName}, Phone=${user.mobileNo}, DisplayName=${displayName}`);

        // Debug: Show name mapping
        if (localContact) {
          console.log(`📞 Name mapping: ${user.fullName} (registered) → ${localContact.fullName} (local contact)`);
        } else {
          console.log(`📞 Name mapping: ${user.fullName} (registered) → No local contact found`);
        }

        const contact = {
          user_id: correctUserId, // Use the corrected user ID
          fullName: displayName, // Use local name if available, fallback to registered name
          phoneNumber: user.mobileNo,
          isOnline: user.status === 'Available',
          isBlocked: false,
          isFavorite: false,
          profilePicture: user.profilePicture || undefined,
          // Local contact data
          localName: localContact?.fullName,
          localProfilePicture: localContact?.profilePicture,
          localEmail: localContact?.email,
        };

        // Debug: Log contact details
        console.log(`📞 Contact created:`, {
          user_id: contact.user_id,
          fullName: contact.fullName,
          phoneNumber: contact.phoneNumber,
          originalUser: user.fullName,
          localContact: localContact?.fullName || 'None'
        });

        return contact;
      });

      // Find non-users by comparing phone numbers
      const existingPhoneNumbers = new Set(response.users.map(user => user.mobileNo));
      const nonUsers = phoneNumbers.filter(phone => !existingPhoneNumbers.has(phone));

      console.log('✅ Processed contacts:', {
        existingUsers: existingUsers.length,
        nonUsers: nonUsers.length,
        apiUsers: response.users.length,
        devicePhones: phoneNumbers.length,
      });

      return {
        existingUsers,
        nonUsers,
      };
    } catch (error) {
      console.error('Error checking existing users:', error);
      // Show error to user instead of silently falling back
      const errorMessage = error instanceof Error ? error.message : 'Unknown error';
      throw new Error(`Failed to check contacts: ${errorMessage}`);
    }
  }

  // Get contacts with user status (existing users vs non-users)
  async getContactsWithStatus(): Promise<{
    existingUsers: Contact[];
    nonUsers: Array<{
      phoneNumber: string;
      name?: string;
    }>;
  }> {
    // ✅ FIX: Prevent concurrent loading to avoid race conditions
    if (this.isLoading) {
      console.log('⏳ Contact sync already in progress, waiting...');
      // Wait for current loading to complete
      while (this.isLoading) {
        await new Promise<void>(resolve => setTimeout(resolve, 100));
      }
      // Return cached data if available
      if (this.contactsCache &&
        Date.now() - this.contactsCache.timestamp < this.CACHE_DURATION) {
        return this.contactsCache.data;
      }
    }

    try {
      this.isLoading = true;
<<<<<<< HEAD
      
      // Check cache first - only return cached data if it's valid and not empty
      if (this.contactsCache && 
          Date.now() - this.contactsCache.timestamp < this.CACHE_DURATION &&
          (this.contactsCache.data.existingUsers.length > 0 || this.contactsCache.data.nonUsers.length > 0)) {
        console.log('📱 Using cached contacts data');
        return this.contactsCache.data;
      }
      
      // First get all device contacts
=======

      // ✅ ENHANCED: Smart cache management with invalidation logic
      if (this.contactsCache && Date.now() - this.contactsCache.timestamp < this.CACHE_DURATION) {
        const isEmpty = this.contactsCache.data.existingUsers.length === 0 &&
          this.contactsCache.data.nonUsers.length === 0;
        const isRecent = Date.now() - this.contactsCache.timestamp < 60000; // 1 minute
        const hasData = this.contactsCache.data.existingUsers.length > 0 ||
          this.contactsCache.data.nonUsers.length > 0;

        if (hasData) {
          console.log('📱 Using cached contacts data:', {
            existingUsers: this.contactsCache.data.existingUsers.length,
            nonUsers: this.contactsCache.data.nonUsers.length,
            age: Date.now() - this.contactsCache.timestamp
          });
          return this.contactsCache.data;
        } else if (isEmpty && isRecent) {
          console.log('📱 Cache is empty and recent (likely an error) - invalidating and fetching fresh data');
          this.clearCache();
        } else if (isEmpty) {
          console.log('📱 Cache exists but is empty, will fetch fresh data');
        }
      }
      // ✅ ENHANCED: Get device contacts with comprehensive error handling
>>>>>>> 9f7a6ef3
      let deviceContacts;
      try {
        console.log('📱 Fetching device contacts...');
        deviceContacts = await permissionManager.syncContactsWithBackend();
<<<<<<< HEAD
        
        // Log device-specific contact data for debugging
        if (deviceContacts && deviceContacts.length > 0) {
          console.log('📱 Device contact sample:', JSON.stringify(deviceContacts[0], null, 2));
        }
      } catch (permissionError) {
        // Check if it's a permission error or other error
        if (permissionError instanceof Error) {
          if (permissionError.message.includes('permission')) {
            console.warn('⚠️ Contacts permission denied, using empty contacts list');
          } else {
            console.error('❌ Contact sync error:', permissionError.message);
          }
        }
        
        deviceContacts = [];
=======
        console.log('📱 Device contacts fetched successfully:', deviceContacts.length);
      } catch (permissionError) {
        const errorMessage = permissionError instanceof Error ? permissionError.message : 'Unknown error';
        const errorType = permissionError instanceof Error ? permissionError.constructor.name : 'Unknown';
        const errorStack = permissionError instanceof Error ? permissionError.stack : undefined;

        console.error('❌ Failed to fetch device contacts:', {
          error: errorMessage,
          type: errorType,
          stack: errorStack
        });

        // ✅ ENHANCED: Handle permission errors gracefully without crashing the app
        if (errorMessage?.includes('permission')) {
          console.warn('⚠️ Contacts permission not granted - returning empty contact list');
          return {
            existingUsers: [],
            nonUsers: [],
          };
        } else if (errorMessage?.includes('timeout')) {
          console.warn('⚠️ Contact sync timed out - returning empty contact list');
          return {
            existingUsers: [],
            nonUsers: [],
          };
        } else {
          console.warn('⚠️ Contact sync failed - returning empty contact list:', errorMessage);
          return {
            existingUsers: [],
            nonUsers: [],
          };
        }
>>>>>>> 9f7a6ef3
      }

      // ✅ ENHANCED: Validate device contacts with detailed logging
      if (!deviceContacts || !Array.isArray(deviceContacts)) {
<<<<<<< HEAD
=======
        console.error('❌ Device contacts validation failed:', {
          type: typeof deviceContacts,
          isArray: Array.isArray(deviceContacts),
          value: deviceContacts
        });
        throw new Error('Invalid contact data received from device');
      }

      if (deviceContacts.length === 0) {
        console.warn('⚠️ No contacts found on device');
        // Don't throw error for empty contacts - this might be legitimate
>>>>>>> 9f7a6ef3
        return {
          existingUsers: [],
          nonUsers: [],
        };
      }

<<<<<<< HEAD
=======
      // ✅ ENHANCED: Comprehensive debugging and device analysis
      console.log('📱 Device contact analysis:', {
        totalContacts: deviceContacts.length,
        contactsWithPhones: deviceContacts.filter(c => c.phoneNumber && c.phoneNumber.length > 0).length,
        contactsWithNames: deviceContacts.filter(c => c.fullName && c.fullName !== 'Unknown Contact').length,
        contactsWithEmails: deviceContacts.filter(c => c.email && c.email.length > 0).length,
        sampleContacts: deviceContacts.slice(0, 3).map((contact, index) => ({
          index: index + 1,
          userId: contact.user_id,
          name: contact.fullName,
          phone: contact.phoneNumber,
          email: contact.email || 'no-email',
          hasDebugInfo: !!contact._debug
        }))
      });

      // ✅ ENHANCED: Phone number format analysis
      const phoneFormats = deviceContacts
        .filter(c => c.phoneNumber)
        .map(c => c.phoneNumber)
        .slice(0, 10);

      console.log('📱 Phone number format analysis:', {
        samplePhones: phoneFormats,
        formats: phoneFormats.map(phone => ({
          original: phone,
          length: phone.length,
          hasPlus: phone.includes('+'),
          hasSpaces: phone.includes(' '),
          hasDashes: phone.includes('-'),
          hasParentheses: phone.includes('(') || phone.includes(')')
        }))
      });
>>>>>>> 9f7a6ef3

      // ✅ OPTIMIZED: Async batch processing for large contact lists
      const phoneNumbers = await this.processContactsAsync(deviceContacts);

      // Remove duplicates
      const uniquePhoneNumbers = [...new Set(phoneNumbers)];

      // ✅ ENHANCED: Comprehensive phone number validation and logging
      if (!uniquePhoneNumbers || uniquePhoneNumbers.length === 0) {
        console.error('❌ No valid phone numbers found in device contacts');
        console.error('📱 This could indicate:');
        console.error('   1. All contacts have invalid phone number formats');
        console.error('   2. Phone number cleaning logic is too restrictive');
        console.error('   3. Device-specific contact structure issues');
        console.error('   4. Contacts exist but phone numbers are in unexpected fields');

        // ✅ ENHANCED: Don't return empty - try to diagnose the issue
        const contactsWithoutPhones = deviceContacts.filter(c => !c.phoneNumber || c.phoneNumber.length === 0);
        console.error('📱 Contacts without phone numbers:', contactsWithoutPhones.length);

        if (contactsWithoutPhones.length > 0) {
          console.error('📱 Sample contacts without phones:', contactsWithoutPhones.slice(0, 3).map(c => ({
            name: c.fullName,
            userId: c.user_id,
            hasPhoneField: 'phoneNumber' in c,
            phoneValue: c.phoneNumber,
            allFields: Object.keys(c)
          })));
        }

        return {
          existingUsers: [],
          nonUsers: [],
        };
      }

<<<<<<< HEAD
      console.log('📱 Found device contacts with phone numbers:', uniquePhoneNumbers.length);
=======
      console.log('✅ Phone number extraction successful:', {
        totalDeviceContacts: deviceContacts.length,
        validPhoneNumbers: uniquePhoneNumbers.length,
        extractionRate: `${((uniquePhoneNumbers.length / deviceContacts.length) * 100).toFixed(1)}%`,
        samplePhones: uniquePhoneNumbers.slice(0, 5)
      });

      // Check if known users are in the extracted phone numbers
      const knownUsers = ['9450869601', '9450869602', '9137538943', '9087654321'];
      console.log('🔍 Checking if known users are in extracted phone numbers:');
      knownUsers.forEach(phone => {
        const isInExtracted = uniquePhoneNumbers.includes(phone);
        console.log(`📞 Known user ${phone} - In extracted list: ${isInExtracted}`);
      });

      // Debug: Check if any device contacts contain the known phone numbers
      console.log('🔍 Checking device contacts for known phone numbers:');
      knownUsers.forEach(knownPhone => {
        const matchingContacts = deviceContacts.filter(contact => {
          if (!contact.phoneNumber) return false;
          return contact.phoneNumber.includes(knownPhone) || knownPhone.includes(contact.phoneNumber.replace(/[^\d]/g, ''));
        });
        if (matchingContacts.length > 0) {
          console.log(`📞 Found ${matchingContacts.length} contacts for ${knownPhone}:`,
            matchingContacts.map(c => ({ name: c.fullName, phone: c.phoneNumber })));
        } else {
          console.log(`📞 No contacts found for ${knownPhone}`);
        }
      });
>>>>>>> 9f7a6ef3

      // Check which ones are existing users
      const { existingUsers, nonUsers } = await this.checkExistingUsers(uniquePhoneNumbers, deviceContacts);

      // Map non-users back to contact info
      const nonUserContacts = nonUsers.map(phoneNumber => {
        try {
          const deviceContact = deviceContacts.find(contact => {
            // ✅ FIX: Add null safety checks
            if (!contact || !contact.phoneNumber || typeof contact.phoneNumber !== 'string') {
              return false;
            }
            let cleaned = contact.phoneNumber.replace(/[^\d+]/g, '');
            if (cleaned.startsWith('+91')) {
              cleaned = cleaned.substring(3);
            } else if (cleaned.startsWith('91') && cleaned.length === 12) {
              cleaned = cleaned.substring(2);
            }
            return cleaned === phoneNumber;
          });
          return {
            phoneNumber,
            name: deviceContact?.fullName || 'Unknown',
          };
        } catch (error) {
          console.error('Error mapping non-user contact:', error);
          return {
            phoneNumber,
            name: 'Unknown',
          };
        }
      });

      console.log('✅ Contact status check complete:', {
        existingUsers: existingUsers.length,
        nonUsers: nonUserContacts.length,
      });

      const result = {
        existingUsers,
        nonUsers: nonUserContacts,
      };

      // Cache the result
      this.contactsCache = {
        data: result,
        timestamp: Date.now(),
      };

      return result;
    } catch (error) {
      console.error('Error getting contacts with status:', error);
      // ✅ FIX: Clear cache on error to prevent stale data
      this.clearCache();
      return {
        existingUsers: [],
        nonUsers: [],
      };
    } finally {
      // ✅ FIX: Always reset loading state
      this.isLoading = false;
    }
  }

  // Check if cache has valid data
  hasValidCache(): boolean {
    return this.contactsCache !== null &&
      Date.now() - this.contactsCache.timestamp < this.CACHE_DURATION &&
      (this.contactsCache.data.existingUsers.length > 0 || this.contactsCache.data.nonUsers.length > 0);
  }

  // Get cache status for UI loading states
  getCacheStatus(): { hasCache: boolean; isEmpty: boolean; isExpired: boolean } {
    if (!this.contactsCache) {
      return { hasCache: false, isEmpty: true, isExpired: false };
    }

    const isExpired = Date.now() - this.contactsCache.timestamp >= this.CACHE_DURATION;
    const isEmpty = this.contactsCache.data.existingUsers.length === 0 && this.contactsCache.data.nonUsers.length === 0;

    return {
      hasCache: true,
      isEmpty,
      isExpired
    };
  }

  // Force refresh contacts (bypass cache)
  async refreshContacts(): Promise<{
    existingUsers: Contact[];
    nonUsers: Array<{
      phoneNumber: string;
      name?: string;
    }>;
  }> {
    this.clearCache();
    return this.getContactsWithStatus();
  }
}

// Export singleton instance
export const contactService = new ContactService();
export default contactService;<|MERGE_RESOLUTION|>--- conflicted
+++ resolved
@@ -59,7 +59,6 @@
         try {
           const phoneNumbers = batch
             .map((contact) => {
-<<<<<<< HEAD
               if (!contact) return null;
 
               // Handle different contact data structures
@@ -83,46 +82,12 @@
               // Extract phone number using more robust logic
               const extracted = this.extractPhoneNumber(phoneData);
               return extracted;
-=======
-              // ✅ ENHANCED: More robust null safety checks
-              if (!contact || typeof contact !== 'object') {
-                return null;
-              }
-
-              // ✅ ENHANCED: Multiple phone number extraction methods
-              let phoneNumber = '';
-
-              // Method 1: Direct phoneNumber field
-              if (contact.phoneNumber && typeof contact.phoneNumber === 'string') {
-                phoneNumber = contact.phoneNumber;
-              }
-              // Method 2: Phone numbers array (iOS/Android)
-              else if (contact.phoneNumbers && Array.isArray(contact.phoneNumbers) && contact.phoneNumbers.length > 0) {
-                phoneNumber = contact.phoneNumbers[0].number || contact.phoneNumbers[0];
-              }
-              // Method 3: Alternative field names
-              else if (contact.phone || contact.mobile || contact.tel) {
-                phoneNumber = contact.phone || contact.mobile || contact.tel;
-              }
-
-              if (!phoneNumber || typeof phoneNumber !== 'string') {
-                return null;
-              }
-
-              // ✅ ENHANCED: More flexible phone number cleaning
-              const cleaned = this.cleanPhoneNumber(phoneNumber);
-              return cleaned;
->>>>>>> 9f7a6ef3
             })
             .filter((phone): phone is string => !!phone);
 
           resolve(phoneNumbers);
         } catch (error) {
-<<<<<<< HEAD
           console.error('Error processing contact batch:', error);
-=======
-          console.error('❌ Error processing contact batch:', error);
->>>>>>> 9f7a6ef3
           resolve([]);
         }
       };
@@ -131,7 +96,6 @@
     });
   }
 
-<<<<<<< HEAD
   // ✅ NEW: Robust phone number extraction for different device formats
   private extractPhoneNumber(phoneString: string): string | null {
     try {
@@ -177,40 +141,6 @@
       console.error('Error extracting phone number:', error);
       return null;
     }
-=======
-  // ✅ NEW: Enhanced phone number cleaning with support for multiple formats
-  private cleanPhoneNumber(phoneNumber: string): string | null {
-    if (!phoneNumber || typeof phoneNumber !== 'string') {
-      return null;
-    }
-
-    // Remove all non-digit characters except +
-    let cleaned = phoneNumber.replace(/[^\d+]/g, '');
-
-    // Handle different international formats
-    if (cleaned.startsWith('+91')) {
-      cleaned = cleaned.substring(3);
-    } else if (cleaned.startsWith('91') && cleaned.length === 12) {
-      cleaned = cleaned.substring(2);
-    } else if (cleaned.startsWith('+')) {
-      // Handle other country codes - extract last 10-15 digits
-      const digitsOnly = cleaned.substring(1);
-      if (digitsOnly.length >= 10) {
-        cleaned = digitsOnly.substring(digitsOnly.length - 10);
-      }
-    }
-
-    // ✅ ENHANCED: Accept 10-15 digit numbers (more flexible)
-    if (cleaned.length >= 10 && cleaned.length <= 15 && /^\d+$/.test(cleaned)) {
-      // For numbers longer than 10 digits, take the last 10 (most likely mobile number)
-      if (cleaned.length > 10) {
-        cleaned = cleaned.substring(cleaned.length - 10);
-      }
-      return cleaned;
-    }
-
-    return null;
->>>>>>> 9f7a6ef3
   }
 
   private async getAuthHeaders(): Promise<Record<string, string>> {
@@ -717,18 +647,6 @@
 
     try {
       this.isLoading = true;
-<<<<<<< HEAD
-      
-      // Check cache first - only return cached data if it's valid and not empty
-      if (this.contactsCache && 
-          Date.now() - this.contactsCache.timestamp < this.CACHE_DURATION &&
-          (this.contactsCache.data.existingUsers.length > 0 || this.contactsCache.data.nonUsers.length > 0)) {
-        console.log('📱 Using cached contacts data');
-        return this.contactsCache.data;
-      }
-      
-      // First get all device contacts
-=======
 
       // ✅ ENHANCED: Smart cache management with invalidation logic
       if (this.contactsCache && Date.now() - this.contactsCache.timestamp < this.CACHE_DURATION) {
@@ -753,30 +671,15 @@
         }
       }
       // ✅ ENHANCED: Get device contacts with comprehensive error handling
->>>>>>> 9f7a6ef3
       let deviceContacts;
       try {
         console.log('📱 Fetching device contacts...');
         deviceContacts = await permissionManager.syncContactsWithBackend();
-<<<<<<< HEAD
         
         // Log device-specific contact data for debugging
         if (deviceContacts && deviceContacts.length > 0) {
           console.log('📱 Device contact sample:', JSON.stringify(deviceContacts[0], null, 2));
         }
-      } catch (permissionError) {
-        // Check if it's a permission error or other error
-        if (permissionError instanceof Error) {
-          if (permissionError.message.includes('permission')) {
-            console.warn('⚠️ Contacts permission denied, using empty contacts list');
-          } else {
-            console.error('❌ Contact sync error:', permissionError.message);
-          }
-        }
-        
-        deviceContacts = [];
-=======
-        console.log('📱 Device contacts fetched successfully:', deviceContacts.length);
       } catch (permissionError) {
         const errorMessage = permissionError instanceof Error ? permissionError.message : 'Unknown error';
         const errorType = permissionError instanceof Error ? permissionError.constructor.name : 'Unknown';
@@ -808,13 +711,10 @@
             nonUsers: [],
           };
         }
->>>>>>> 9f7a6ef3
       }
 
       // ✅ ENHANCED: Validate device contacts with detailed logging
       if (!deviceContacts || !Array.isArray(deviceContacts)) {
-<<<<<<< HEAD
-=======
         console.error('❌ Device contacts validation failed:', {
           type: typeof deviceContacts,
           isArray: Array.isArray(deviceContacts),
@@ -826,15 +726,12 @@
       if (deviceContacts.length === 0) {
         console.warn('⚠️ No contacts found on device');
         // Don't throw error for empty contacts - this might be legitimate
->>>>>>> 9f7a6ef3
         return {
           existingUsers: [],
           nonUsers: [],
         };
       }
 
-<<<<<<< HEAD
-=======
       // ✅ ENHANCED: Comprehensive debugging and device analysis
       console.log('📱 Device contact analysis:', {
         totalContacts: deviceContacts.length,
@@ -868,7 +765,6 @@
           hasParentheses: phone.includes('(') || phone.includes(')')
         }))
       });
->>>>>>> 9f7a6ef3
 
       // ✅ OPTIMIZED: Async batch processing for large contact lists
       const phoneNumbers = await this.processContactsAsync(deviceContacts);
@@ -905,9 +801,6 @@
         };
       }
 
-<<<<<<< HEAD
-      console.log('📱 Found device contacts with phone numbers:', uniquePhoneNumbers.length);
-=======
       console.log('✅ Phone number extraction successful:', {
         totalDeviceContacts: deviceContacts.length,
         validPhoneNumbers: uniquePhoneNumbers.length,
@@ -937,7 +830,6 @@
           console.log(`📞 No contacts found for ${knownPhone}`);
         }
       });
->>>>>>> 9f7a6ef3
 
       // Check which ones are existing users
       const { existingUsers, nonUsers } = await this.checkExistingUsers(uniquePhoneNumbers, deviceContacts);
