import { Alert, Linking, Platform } from 'react-native';
import Contacts from 'react-native-contacts';

export interface PermissionResult {
  granted: boolean;
  canAskAgain: boolean;
  status: 'granted' | 'denied' | 'never_ask_again' | 'unavailable';
}

export interface ContactPermissionResult extends PermissionResult {
  contacts?: any[];
}

class PermissionManager {
  private lastPermissionRequest: number = 0;
  private readonly PERMISSION_REQUEST_COOLDOWN = 5000; // 5 seconds

  /**
   * Request contacts permission
   */
  async requestContactsPermission(): Promise<ContactPermissionResult> {
    // Rate limiting to prevent too many requests
    const now = Date.now();
    if (now - this.lastPermissionRequest < this.PERMISSION_REQUEST_COOLDOWN) {
      console.log('⏳ Permission request rate limited');
      return {
        granted: false,
        canAskAgain: true,
        status: 'denied',
      };
    }
    this.lastPermissionRequest = now;
    
    try {
      if (Platform.OS === 'ios') {
        // iOS contacts permission
        const permission = await Contacts.requestPermission();

        if (permission === 'authorized') {
          const contacts = await Contacts.getAll();
          return {
            granted: true,
            canAskAgain: true,
            status: 'granted',
            contacts: contacts,
          };
        } else if (permission === 'denied') {
          return {
            granted: false,
            canAskAgain: true,
            status: 'denied',
          };
        } else {
          return {
            granted: false,
            canAskAgain: false,
            status: 'never_ask_again',
          };
        }
      } else {
<<<<<<< HEAD
        // Android contacts permission - handle different Android versions
        try {
          const permission = await Contacts.requestPermission();
          
          if (permission === 'authorized') {
            // Try to get contacts to verify permission actually works
            try {
              const contacts = await Contacts.getAll();
              return {
                granted: true,
                canAskAgain: true,
                status: 'granted',
                contacts: contacts,
              };
            } catch (contactError) {
              return {
                granted: false,
                canAskAgain: true,
                status: 'denied',
                error: 'Permission granted but contacts access failed',
              };
            }
          } else if (permission === 'denied') {
            return {
              granted: false,
              canAskAgain: true,
              status: 'denied',
            };
          } else {
            return {
              granted: false,
              canAskAgain: false,
              status: 'never_ask_again',
            };
          }
        } catch (androidError) {
=======
        // Android contacts permission
        const permission = await Contacts.requestPermission();

        if (permission === 'authorized') {
          const contacts = await Contacts.getAll();
          return {
            granted: true,
            canAskAgain: true,
            status: 'granted',
            contacts: contacts,
          };
        } else if (permission === 'denied') {
          return {
            granted: false,
            canAskAgain: true,
            status: 'denied',
          };
        } else {
>>>>>>> 9f7a6ef3
          return {
            granted: false,
            canAskAgain: false,
            status: 'unavailable',
            error: androidError.message,
          };
        }
      }
    } catch (error) {
      console.error('Error requesting contacts permission:', error);
      return {
        granted: false,
        canAskAgain: false,
        status: 'unavailable',
      };
    }
  }

  /**
   * Check if contacts permission is granted
   */
  async checkContactsPermission(): Promise<boolean> {
    try {
      const permission = await Contacts.checkPermission();
      return permission === 'authorized';
    } catch (error) {
      console.error('Error checking contacts permission:', error);
      return false;
    }
  }

  /**
   * Get all contacts with fallback methods
   */
  async getAllContacts(): Promise<any[]> {
    try {
      const hasPermission = await this.checkContactsPermission();
      if (!hasPermission) {
        throw new Error('Contacts permission not granted');
      }
<<<<<<< HEAD
      
      // Try the standard method first
      try {
        const contacts = await Contacts.getAll();
        return contacts;
      } catch (standardError) {
        // Try alternative method for problematic devices
        try {
          const contacts = await Contacts.getContactsMatchingString('');
          return contacts;
        } catch (alternativeError) {
          throw standardError; // Throw the original error
        }
      }
=======

      return await Contacts.getAll();
>>>>>>> 9f7a6ef3
    } catch (error) {
      console.error('📱 [PermissionManager] Error getting contacts:', error);
      throw error;
    }
  }

  /**
   * Search contacts
   */
  async searchContacts(searchTerm: string): Promise<any[]> {
    try {
      const hasPermission = await this.checkContactsPermission();
      if (!hasPermission) {
        throw new Error('Contacts permission not granted');
      }

      return await Contacts.getContactsMatchingString(searchTerm);
    } catch (error) {
      console.error('Error searching contacts:', error);
      throw error;
    }
  }

  /**
   * Show permission denied alert with settings option
   */
  showPermissionDeniedAlert(permissionType: string) {
    // Only show alert if app is in foreground
    try {
      Alert.alert(
        'Permission Required',
        `${permissionType} permission is required to use this feature. Please enable it in settings.`,
        [
          {
            text: 'Cancel',
            style: 'cancel',
          },
          {
            text: 'Open Settings',
            onPress: () => this.openAppSettings(),
          },
        ]
      );
    } catch (error) {
      console.log('⚠️ Cannot show alert - app not ready:', error);
    }
  }

  /**
   * Open app settings
   */
  async openAppSettings() {
    try {
      await Linking.openSettings();
    } catch (error) {
      console.error('Error opening settings:', error);
    }
  }

  /**
   * Request multiple permissions at once
   */
  async requestMultiplePermissions(permissions: string[]): Promise<Record<string, PermissionResult>> {
    const results: Record<string, PermissionResult> = {};

    for (const permission of permissions) {
      if (permission === 'contacts') {
        results[permission] = await this.requestContactsPermission();
      }
      // Add more permission types as needed
    }

    return results;
  }

  /**
   * Check if all required permissions are granted
   */
  async checkAllPermissions(permissions: string[]): Promise<boolean> {
    for (const permission of permissions) {
      if (permission === 'contacts') {
        const hasPermission = await this.checkContactsPermission();
        if (!hasPermission) {
          return false;
        }
      }
      // Add more permission checks as needed
    }

    return true;
  }

  /**
   * ✅ ENHANCED: Format contact data for the app with robust device compatibility
   */
  formatContactData(contacts: any[]): any[] {
<<<<<<< HEAD
    return contacts.map(contact => {
      // Handle different contact name formats
      let fullName = 'Unknown';
      if (contact.displayName) {
        fullName = contact.displayName;
      } else if (contact.givenName || contact.familyName) {
        fullName = `${contact.givenName || ''} ${contact.familyName || ''}`.trim();
      } else if (contact.name) {
        fullName = contact.name;
      }

      // Handle different phone number formats
      let phoneNumber = '';
      if (contact.phoneNumbers && Array.isArray(contact.phoneNumbers) && contact.phoneNumbers.length > 0) {
        phoneNumber = contact.phoneNumbers[0].number || contact.phoneNumbers[0];
      } else if (contact.phoneNumber) {
        phoneNumber = contact.phoneNumber;
      } else if (contact.phone) {
        phoneNumber = contact.phone;
      }

      // Handle different email formats
      let email = '';
      if (contact.emailAddresses && Array.isArray(contact.emailAddresses) && contact.emailAddresses.length > 0) {
        email = contact.emailAddresses[0].email || contact.emailAddresses[0];
      } else if (contact.emailAddress) {
        email = contact.emailAddress;
      } else if (contact.email) {
        email = contact.email;
      }

      return {
        user_id: contact.recordID || contact.id,
        fullName,
        email,
        phoneNumber,
        profilePicture: contact.thumbnailPath || contact.hasThumbnail ? contact.thumbnailPath : undefined,
        isOnline: false,
        lastSeen: undefined,
        isBlocked: false,
        isFavorite: false,
        // Store original contact for debugging
        originalContact: contact,
      };
    });
=======
    if (!Array.isArray(contacts)) {
      console.warn('⚠️ formatContactData received non-array:', typeof contacts);
      return [];
    }

    return contacts
      .map((contact, index) => {
        try {
          // ✅ ENHANCED: More robust ID extraction for different device types
          const userId = contact.recordID ||
            contact.id ||
            contact.rawContactId ||
            contact.contactId ||
            contact._id ||
            `contact_${Date.now()}_${index}`;

          // ✅ ENHANCED: More flexible name extraction
          let fullName = '';
          if (contact.displayName) {
            fullName = contact.displayName;
          } else if (contact.name) {
            fullName = contact.name;
          } else if (contact.givenName || contact.familyName) {
            fullName = `${contact.givenName || ''} ${contact.familyName || ''}`.trim();
          } else if (contact.firstName) {
            fullName = contact.firstName;
          } else if (contact.nickname) {
            fullName = contact.nickname;
          } else {
            fullName = 'Unknown Contact';
          }

          // ✅ ENHANCED: More robust phone number extraction
          let phoneNumber = '';
          if (contact.phoneNumbers && Array.isArray(contact.phoneNumbers) && contact.phoneNumbers.length > 0) {
            phoneNumber = contact.phoneNumbers[0].number || contact.phoneNumbers[0];
          } else if (contact.phoneNumber) {
            phoneNumber = contact.phoneNumber;
          } else if (contact.phone) {
            phoneNumber = contact.phone;
          } else if (contact.mobile) {
            phoneNumber = contact.mobile;
          } else if (contact.tel) {
            phoneNumber = contact.tel;
          }

          // ✅ ENHANCED: More robust email extraction
          let email = '';
          if (contact.emailAddresses && Array.isArray(contact.emailAddresses) && contact.emailAddresses.length > 0) {
            email = contact.emailAddresses[0].email || contact.emailAddresses[0];
          } else if (contact.email) {
            email = contact.email;
          }

          // ✅ ENHANCED: More robust profile picture extraction
          let profilePicture = undefined;
          if (contact.thumbnailPath) {
            profilePicture = contact.thumbnailPath;
          } else if (contact.hasThumbnail && contact.thumbnailPath) {
            profilePicture = contact.thumbnailPath;
          } else if (contact.photo) {
            profilePicture = contact.photo;
          } else if (contact.avatar) {
            profilePicture = contact.avatar;
          }

          return {
            user_id: userId,
            fullName: fullName,
            email: email,
            phoneNumber: phoneNumber,
            profilePicture: profilePicture,
            isOnline: false,
            lastSeen: undefined,
            isBlocked: false,
            isFavorite: false,
            // ✅ NEW: Add debugging info
            _debug: {
              originalContact: {
                hasRecordID: !!contact.recordID,
                hasId: !!contact.id,
                hasDisplayName: !!contact.displayName,
                hasPhoneNumbers: !!(contact.phoneNumbers && contact.phoneNumbers.length > 0),
                hasEmailAddresses: !!(contact.emailAddresses && contact.emailAddresses.length > 0),
                phoneNumbersCount: contact.phoneNumbers?.length || 0,
                emailAddressesCount: contact.emailAddresses?.length || 0,
              }
            }
          };
        } catch (error) {
          console.error(`❌ Error formatting contact at index ${index}:`, error);
          return null;
        }
      })
      .filter(contact => contact !== null) // Remove failed formatting attempts
      .filter(contact => contact.phoneNumber && contact.phoneNumber.length > 0); // Only include contacts with phone numbers
>>>>>>> 9f7a6ef3
  }

  /**
   * ✅ ENHANCED: Sync contacts with backend with comprehensive error handling
   */
  async syncContactsWithBackend(): Promise<any[]> {
    const startTime = Date.now();
    const deviceInfo = {
      platform: Platform.OS,
      version: Platform.Version,
      manufacturer: (Platform.constants as any)?.Brand || 'Unknown',
      model: (Platform.constants as any)?.Model || 'Unknown'
    };

    console.log('📱 Starting contact sync with device info:', deviceInfo);

    try {
<<<<<<< HEAD
      // Check current permission status
      const hasPermission = await this.checkContactsPermission();
      
=======
      // ✅ ENHANCED: Check permission with detailed logging
      console.log('🔐 Checking contacts permission...');
      const hasPermission = await this.checkContactsPermission();
      console.log('🔐 Permission status:', hasPermission ? 'GRANTED' : 'DENIED');

>>>>>>> 9f7a6ef3
      if (!hasPermission) {
        console.log('📱 Requesting contacts permission...');
        const result = await this.requestContactsPermission();
<<<<<<< HEAD
        
=======
        console.log('📱 Permission request result:', {
          granted: result.granted,
          status: result.status,
          canAskAgain: result.canAskAgain
        });

>>>>>>> 9f7a6ef3
        if (!result.granted) {
          const errorMsg = `Contacts permission denied: ${result.status}`;
          console.error('❌', errorMsg);
          this.showPermissionDeniedAlert('Contacts');
<<<<<<< HEAD
          throw new Error(`Contacts permission denied: ${result.status}`);
        }
        
        // If permission was granted and we have contacts from the request, use them
        if (result.contacts && result.contacts.length > 0) {
          const formattedContacts = this.formatContactData(result.contacts);
          return formattedContacts;
        }
      }

      // Try to get contacts
      const contacts = await this.getAllContacts();
      
      if (!contacts || contacts.length === 0) {
        return [];
      }
      
      const formattedContacts = this.formatContactData(contacts);
=======
          throw new Error(errorMsg);
        }
      }

      // ✅ ENHANCED: Get contacts with detailed logging
      console.log('📱 Fetching contacts from device...');
      const contacts = await this.getAllContacts();

      console.log('📱 Raw contacts from device:', {
        count: contacts.length,
        sample: contacts.slice(0, 3).map(c => ({
          id: c.recordID || c.id || 'no-id',
          name: c.displayName || c.givenName || 'no-name',
          phone: c.phoneNumbers?.[0]?.number || c.phoneNumber || 'no-phone',
          hasPhoneNumbers: !!(c.phoneNumbers && c.phoneNumbers.length > 0),
          phoneCount: c.phoneNumbers?.length || 0
        }))
      });

      if (contacts.length === 0) {
        console.warn('⚠️ No contacts found on device - this might indicate:');
        console.warn('   1. Device has no contacts');
        console.warn('   2. Permission issue (even though granted)');
        console.warn('   3. Device-specific contact access limitation');
        console.warn('   4. Contact library compatibility issue');
      }

      // ✅ ENHANCED: Format contacts with error handling
      console.log('📱 Formatting contacts...');
      const formattedContacts = this.formatContactData(contacts);

      console.log('📱 Formatted contacts:', {
        count: formattedContacts.length,
        sample: formattedContacts.slice(0, 3).map(c => ({
          userId: c.user_id,
          name: c.fullName,
          phone: c.phoneNumber,
          email: c.email || 'no-email'
        }))
      });

      const processingTime = Date.now() - startTime;
      console.log(`✅ Contact sync completed in ${processingTime}ms:`, {
        rawContacts: contacts.length,
        formattedContacts: formattedContacts.length,
        deviceInfo,
        processingTime
      });

>>>>>>> 9f7a6ef3
      return formattedContacts;

    } catch (error) {
<<<<<<< HEAD
      // Provide more specific error messages
      if (error instanceof Error) {
        if (error.message.includes('permission')) {
          throw new Error('Contacts permission is required. Please enable it in your device settings.');
        } else if (error.message.includes('contacts access failed')) {
          throw new Error('Permission granted but unable to access contacts. Please try restarting the app.');
        } else {
          throw new Error(`Contact sync failed: ${error.message}`);
        }
      }
      
      throw new Error('Contact sync failed. Please check your device settings and try again.');
=======
      const processingTime = Date.now() - startTime;
      const errorMessage = error instanceof Error ? error.message : 'Unknown error';
      const errorStack = error instanceof Error ? error.stack : undefined;

      console.error('❌ Detailed contact sync error:', {
        error: errorMessage,
        stack: errorStack,
        deviceInfo,
        processingTime,
        timestamp: new Date().toISOString()
      });

      // ✅ ENHANCED: Provide more specific error messages
      if (errorMessage?.includes('permission')) {
        throw new Error('Contacts permission is required. Please enable it in Settings.');
      } else if (errorMessage?.includes('network')) {
        throw new Error('Network error while syncing contacts. Please check your connection.');
      } else if (errorMessage?.includes('timeout')) {
        throw new Error('Contact sync timed out. Please try again.');
      } else {
        throw new Error(`Contact sync failed: ${errorMessage}`);
      }
>>>>>>> 9f7a6ef3
    }
  }
}

// Export singleton instance
export const permissionManager = new PermissionManager();
export default permissionManager;<|MERGE_RESOLUTION|>--- conflicted
+++ resolved
@@ -5,6 +5,7 @@
   granted: boolean;
   canAskAgain: boolean;
   status: 'granted' | 'denied' | 'never_ask_again' | 'unavailable';
+  error?: string;
 }
 
 export interface ContactPermissionResult extends PermissionResult {
@@ -12,130 +13,49 @@
 }
 
 class PermissionManager {
-  private lastPermissionRequest: number = 0;
-  private readonly PERMISSION_REQUEST_COOLDOWN = 5000; // 5 seconds
-
-  /**
-   * Request contacts permission
-   */
+  private lastPermissionRequest = 0;
+  private readonly PERMISSION_REQUEST_COOLDOWN = 5000; // ms
+
+  // Request contacts permission and optionally return fetched contacts
   async requestContactsPermission(): Promise<ContactPermissionResult> {
-    // Rate limiting to prevent too many requests
     const now = Date.now();
     if (now - this.lastPermissionRequest < this.PERMISSION_REQUEST_COOLDOWN) {
       console.log('⏳ Permission request rate limited');
-      return {
-        granted: false,
-        canAskAgain: true,
-        status: 'denied',
-      };
+      return { granted: false, canAskAgain: true, status: 'denied' };
     }
     this.lastPermissionRequest = now;
-    
-    try {
-      if (Platform.OS === 'ios') {
-        // iOS contacts permission
-        const permission = await Contacts.requestPermission();
-
-        if (permission === 'authorized') {
+
+    try {
+      const permission = await Contacts.requestPermission();
+
+      if (permission === 'authorized') {
+        // Attempt to fetch contacts immediately (best-effort)
+        try {
           const contacts = await Contacts.getAll();
+          return { granted: true, canAskAgain: true, status: 'granted', contacts };
+        } catch (err: any) {
+          // Permission granted but fetching failed
           return {
             granted: true,
             canAskAgain: true,
             status: 'granted',
-            contacts: contacts,
-          };
-        } else if (permission === 'denied') {
-          return {
-            granted: false,
-            canAskAgain: true,
-            status: 'denied',
-          };
-        } else {
-          return {
-            granted: false,
-            canAskAgain: false,
-            status: 'never_ask_again',
+            error: err?.message || 'Failed to read contacts after grant',
           };
         }
-      } else {
-<<<<<<< HEAD
-        // Android contacts permission - handle different Android versions
-        try {
-          const permission = await Contacts.requestPermission();
-          
-          if (permission === 'authorized') {
-            // Try to get contacts to verify permission actually works
-            try {
-              const contacts = await Contacts.getAll();
-              return {
-                granted: true,
-                canAskAgain: true,
-                status: 'granted',
-                contacts: contacts,
-              };
-            } catch (contactError) {
-              return {
-                granted: false,
-                canAskAgain: true,
-                status: 'denied',
-                error: 'Permission granted but contacts access failed',
-              };
-            }
-          } else if (permission === 'denied') {
-            return {
-              granted: false,
-              canAskAgain: true,
-              status: 'denied',
-            };
-          } else {
-            return {
-              granted: false,
-              canAskAgain: false,
-              status: 'never_ask_again',
-            };
-          }
-        } catch (androidError) {
-=======
-        // Android contacts permission
-        const permission = await Contacts.requestPermission();
-
-        if (permission === 'authorized') {
-          const contacts = await Contacts.getAll();
-          return {
-            granted: true,
-            canAskAgain: true,
-            status: 'granted',
-            contacts: contacts,
-          };
-        } else if (permission === 'denied') {
-          return {
-            granted: false,
-            canAskAgain: true,
-            status: 'denied',
-          };
-        } else {
->>>>>>> 9f7a6ef3
-          return {
-            granted: false,
-            canAskAgain: false,
-            status: 'unavailable',
-            error: androidError.message,
-          };
-        }
-      }
-    } catch (error) {
+      }
+
+      if (permission === 'denied') {
+        return { granted: false, canAskAgain: true, status: 'denied' };
+      }
+
+      // Fallback for other return values
+      return { granted: false, canAskAgain: false, status: 'never_ask_again' };
+    } catch (error: any) {
       console.error('Error requesting contacts permission:', error);
-      return {
-        granted: false,
-        canAskAgain: false,
-        status: 'unavailable',
-      };
-    }
-  }
-
-  /**
-   * Check if contacts permission is granted
-   */
+      return { granted: false, canAskAgain: false, status: 'unavailable', error: error?.message };
+    }
+  }
+
   async checkContactsPermission(): Promise<boolean> {
     try {
       const permission = await Contacts.checkPermission();
@@ -146,85 +66,45 @@
     }
   }
 
-  /**
-   * Get all contacts with fallback methods
-   */
+  // Returns all contacts. Throws if permission not granted or fetch fails.
   async getAllContacts(): Promise<any[]> {
-    try {
-      const hasPermission = await this.checkContactsPermission();
-      if (!hasPermission) {
-        throw new Error('Contacts permission not granted');
-      }
-<<<<<<< HEAD
-      
-      // Try the standard method first
+    const hasPermission = await this.checkContactsPermission();
+    if (!hasPermission) throw new Error('Contacts permission not granted');
+
+    // Try standard API first, then fallback to matching string
+    try {
+      return await Contacts.getAll();
+    } catch (standardError) {
       try {
-        const contacts = await Contacts.getAll();
-        return contacts;
-      } catch (standardError) {
-        // Try alternative method for problematic devices
-        try {
-          const contacts = await Contacts.getContactsMatchingString('');
-          return contacts;
-        } catch (alternativeError) {
-          throw standardError; // Throw the original error
-        }
-      }
-=======
-
-      return await Contacts.getAll();
->>>>>>> 9f7a6ef3
-    } catch (error) {
-      console.error('📱 [PermissionManager] Error getting contacts:', error);
-      throw error;
-    }
-  }
-
-  /**
-   * Search contacts
-   */
+        return await Contacts.getContactsMatchingString('');
+      } catch (fallbackError) {
+        console.error('[PermissionManager] Failed to fetch contacts (standard & fallback)', standardError, fallbackError);
+        throw standardError;
+      }
+    }
+  }
+
   async searchContacts(searchTerm: string): Promise<any[]> {
-    try {
-      const hasPermission = await this.checkContactsPermission();
-      if (!hasPermission) {
-        throw new Error('Contacts permission not granted');
-      }
-
-      return await Contacts.getContactsMatchingString(searchTerm);
-    } catch (error) {
-      console.error('Error searching contacts:', error);
-      throw error;
-    }
-  }
-
-  /**
-   * Show permission denied alert with settings option
-   */
+    const hasPermission = await this.checkContactsPermission();
+    if (!hasPermission) throw new Error('Contacts permission not granted');
+    return await Contacts.getContactsMatchingString(searchTerm);
+  }
+
   showPermissionDeniedAlert(permissionType: string) {
-    // Only show alert if app is in foreground
     try {
       Alert.alert(
         'Permission Required',
         `${permissionType} permission is required to use this feature. Please enable it in settings.`,
         [
-          {
-            text: 'Cancel',
-            style: 'cancel',
-          },
-          {
-            text: 'Open Settings',
-            onPress: () => this.openAppSettings(),
-          },
+          { text: 'Cancel', style: 'cancel' },
+          { text: 'Open Settings', onPress: () => this.openAppSettings() },
         ]
       );
     } catch (error) {
-      console.log('⚠️ Cannot show alert - app not ready:', error);
-    }
-  }
-
-  /**
-   * Open app settings
-   */
+      console.warn('Cannot show permission alert:', error);
+    }
+  }
+
   async openAppSettings() {
     try {
       await Linking.openSettings();
@@ -233,346 +113,97 @@
     }
   }
 
-  /**
-   * Request multiple permissions at once
-   */
   async requestMultiplePermissions(permissions: string[]): Promise<Record<string, PermissionResult>> {
     const results: Record<string, PermissionResult> = {};
-
-    for (const permission of permissions) {
-      if (permission === 'contacts') {
-        results[permission] = await this.requestContactsPermission();
-      }
-      // Add more permission types as needed
-    }
-
+    for (const p of permissions) {
+      if (p === 'contacts') results[p] = await this.requestContactsPermission();
+      // extend: handle other permission types
+    }
     return results;
   }
 
-  /**
-   * Check if all required permissions are granted
-   */
   async checkAllPermissions(permissions: string[]): Promise<boolean> {
-    for (const permission of permissions) {
-      if (permission === 'contacts') {
-        const hasPermission = await this.checkContactsPermission();
-        if (!hasPermission) {
-          return false;
-        }
-      }
-      // Add more permission checks as needed
-    }
-
+    for (const p of permissions) {
+      if (p === 'contacts') {
+        const ok = await this.checkContactsPermission();
+        if (!ok) return false;
+      }
+    }
     return true;
   }
 
-  /**
-   * ✅ ENHANCED: Format contact data for the app with robust device compatibility
-   */
+  // Normalize contact objects to the app's expected shape
   formatContactData(contacts: any[]): any[] {
-<<<<<<< HEAD
+    if (!Array.isArray(contacts)) {
+      console.warn('⚠️ formatContactData received non-array:', typeof contacts);
+      return [];
+    }
+
     return contacts.map(contact => {
-      // Handle different contact name formats
-      let fullName = 'Unknown';
-      if (contact.displayName) {
-        fullName = contact.displayName;
-      } else if (contact.givenName || contact.familyName) {
-        fullName = `${contact.givenName || ''} ${contact.familyName || ''}`.trim();
-      } else if (contact.name) {
-        fullName = contact.name;
-      }
-
-      // Handle different phone number formats
+      const fullName =
+        contact.displayName ||
+        [contact.givenName, contact.familyName].filter(Boolean).join(' ').trim() ||
+        contact.name ||
+        'Unknown';
+
       let phoneNumber = '';
-      if (contact.phoneNumbers && Array.isArray(contact.phoneNumbers) && contact.phoneNumbers.length > 0) {
-        phoneNumber = contact.phoneNumbers[0].number || contact.phoneNumbers[0];
-      } else if (contact.phoneNumber) {
-        phoneNumber = contact.phoneNumber;
-      } else if (contact.phone) {
-        phoneNumber = contact.phone;
-      }
-
-      // Handle different email formats
+      if (Array.isArray(contact.phoneNumbers) && contact.phoneNumbers.length > 0) {
+        const pn = contact.phoneNumbers[0];
+        phoneNumber = typeof pn === 'string' ? pn : pn.number || '';
+      } else if (contact.phoneNumber) phoneNumber = contact.phoneNumber;
+
       let email = '';
-      if (contact.emailAddresses && Array.isArray(contact.emailAddresses) && contact.emailAddresses.length > 0) {
-        email = contact.emailAddresses[0].email || contact.emailAddresses[0];
-      } else if (contact.emailAddress) {
-        email = contact.emailAddress;
-      } else if (contact.email) {
-        email = contact.email;
-      }
+      if (Array.isArray(contact.emailAddresses) && contact.emailAddresses.length > 0) {
+        const e = contact.emailAddresses[0];
+        email = typeof e === 'string' ? e : e.email || '';
+      } else if (contact.email) email = contact.email;
+
+      const profilePicture = contact.thumbnailPath || (contact.hasThumbnail ? contact.thumbnailPath : undefined);
 
       return {
         user_id: contact.recordID || contact.id,
         fullName,
         email,
         phoneNumber,
-        profilePicture: contact.thumbnailPath || contact.hasThumbnail ? contact.thumbnailPath : undefined,
+        profilePicture,
         isOnline: false,
         lastSeen: undefined,
         isBlocked: false,
         isFavorite: false,
-        // Store original contact for debugging
         originalContact: contact,
       };
     });
-=======
-    if (!Array.isArray(contacts)) {
-      console.warn('⚠️ formatContactData received non-array:', typeof contacts);
-      return [];
-    }
-
-    return contacts
-      .map((contact, index) => {
-        try {
-          // ✅ ENHANCED: More robust ID extraction for different device types
-          const userId = contact.recordID ||
-            contact.id ||
-            contact.rawContactId ||
-            contact.contactId ||
-            contact._id ||
-            `contact_${Date.now()}_${index}`;
-
-          // ✅ ENHANCED: More flexible name extraction
-          let fullName = '';
-          if (contact.displayName) {
-            fullName = contact.displayName;
-          } else if (contact.name) {
-            fullName = contact.name;
-          } else if (contact.givenName || contact.familyName) {
-            fullName = `${contact.givenName || ''} ${contact.familyName || ''}`.trim();
-          } else if (contact.firstName) {
-            fullName = contact.firstName;
-          } else if (contact.nickname) {
-            fullName = contact.nickname;
-          } else {
-            fullName = 'Unknown Contact';
-          }
-
-          // ✅ ENHANCED: More robust phone number extraction
-          let phoneNumber = '';
-          if (contact.phoneNumbers && Array.isArray(contact.phoneNumbers) && contact.phoneNumbers.length > 0) {
-            phoneNumber = contact.phoneNumbers[0].number || contact.phoneNumbers[0];
-          } else if (contact.phoneNumber) {
-            phoneNumber = contact.phoneNumber;
-          } else if (contact.phone) {
-            phoneNumber = contact.phone;
-          } else if (contact.mobile) {
-            phoneNumber = contact.mobile;
-          } else if (contact.tel) {
-            phoneNumber = contact.tel;
-          }
-
-          // ✅ ENHANCED: More robust email extraction
-          let email = '';
-          if (contact.emailAddresses && Array.isArray(contact.emailAddresses) && contact.emailAddresses.length > 0) {
-            email = contact.emailAddresses[0].email || contact.emailAddresses[0];
-          } else if (contact.email) {
-            email = contact.email;
-          }
-
-          // ✅ ENHANCED: More robust profile picture extraction
-          let profilePicture = undefined;
-          if (contact.thumbnailPath) {
-            profilePicture = contact.thumbnailPath;
-          } else if (contact.hasThumbnail && contact.thumbnailPath) {
-            profilePicture = contact.thumbnailPath;
-          } else if (contact.photo) {
-            profilePicture = contact.photo;
-          } else if (contact.avatar) {
-            profilePicture = contact.avatar;
-          }
-
-          return {
-            user_id: userId,
-            fullName: fullName,
-            email: email,
-            phoneNumber: phoneNumber,
-            profilePicture: profilePicture,
-            isOnline: false,
-            lastSeen: undefined,
-            isBlocked: false,
-            isFavorite: false,
-            // ✅ NEW: Add debugging info
-            _debug: {
-              originalContact: {
-                hasRecordID: !!contact.recordID,
-                hasId: !!contact.id,
-                hasDisplayName: !!contact.displayName,
-                hasPhoneNumbers: !!(contact.phoneNumbers && contact.phoneNumbers.length > 0),
-                hasEmailAddresses: !!(contact.emailAddresses && contact.emailAddresses.length > 0),
-                phoneNumbersCount: contact.phoneNumbers?.length || 0,
-                emailAddressesCount: contact.emailAddresses?.length || 0,
-              }
-            }
-          };
-        } catch (error) {
-          console.error(`❌ Error formatting contact at index ${index}:`, error);
-          return null;
-        }
-      })
-      .filter(contact => contact !== null) // Remove failed formatting attempts
-      .filter(contact => contact.phoneNumber && contact.phoneNumber.length > 0); // Only include contacts with phone numbers
->>>>>>> 9f7a6ef3
-  }
-
-  /**
-   * ✅ ENHANCED: Sync contacts with backend with comprehensive error handling
-   */
+  }
+
+  // High-level sync: ensure permission, read contacts, and return formatted data
   async syncContactsWithBackend(): Promise<any[]> {
-    const startTime = Date.now();
-    const deviceInfo = {
-      platform: Platform.OS,
-      version: Platform.Version,
-      manufacturer: (Platform.constants as any)?.Brand || 'Unknown',
-      model: (Platform.constants as any)?.Model || 'Unknown'
-    };
-
-    console.log('📱 Starting contact sync with device info:', deviceInfo);
-
-    try {
-<<<<<<< HEAD
-      // Check current permission status
+    try {
+      let contacts: any[] | undefined;
+
       const hasPermission = await this.checkContactsPermission();
-      
-=======
-      // ✅ ENHANCED: Check permission with detailed logging
-      console.log('🔐 Checking contacts permission...');
-      const hasPermission = await this.checkContactsPermission();
-      console.log('🔐 Permission status:', hasPermission ? 'GRANTED' : 'DENIED');
-
->>>>>>> 9f7a6ef3
       if (!hasPermission) {
-        console.log('📱 Requesting contacts permission...');
         const result = await this.requestContactsPermission();
-<<<<<<< HEAD
-        
-=======
-        console.log('📱 Permission request result:', {
-          granted: result.granted,
-          status: result.status,
-          canAskAgain: result.canAskAgain
-        });
-
->>>>>>> 9f7a6ef3
         if (!result.granted) {
-          const errorMsg = `Contacts permission denied: ${result.status}`;
-          console.error('❌', errorMsg);
           this.showPermissionDeniedAlert('Contacts');
-<<<<<<< HEAD
           throw new Error(`Contacts permission denied: ${result.status}`);
         }
-        
-        // If permission was granted and we have contacts from the request, use them
-        if (result.contacts && result.contacts.length > 0) {
-          const formattedContacts = this.formatContactData(result.contacts);
-          return formattedContacts;
-        }
-      }
-
-      // Try to get contacts
-      const contacts = await this.getAllContacts();
-      
-      if (!contacts || contacts.length === 0) {
-        return [];
-      }
-      
-      const formattedContacts = this.formatContactData(contacts);
-=======
-          throw new Error(errorMsg);
-        }
-      }
-
-      // ✅ ENHANCED: Get contacts with detailed logging
-      console.log('📱 Fetching contacts from device...');
-      const contacts = await this.getAllContacts();
-
-      console.log('📱 Raw contacts from device:', {
-        count: contacts.length,
-        sample: contacts.slice(0, 3).map(c => ({
-          id: c.recordID || c.id || 'no-id',
-          name: c.displayName || c.givenName || 'no-name',
-          phone: c.phoneNumbers?.[0]?.number || c.phoneNumber || 'no-phone',
-          hasPhoneNumbers: !!(c.phoneNumbers && c.phoneNumbers.length > 0),
-          phoneCount: c.phoneNumbers?.length || 0
-        }))
-      });
-
-      if (contacts.length === 0) {
-        console.warn('⚠️ No contacts found on device - this might indicate:');
-        console.warn('   1. Device has no contacts');
-        console.warn('   2. Permission issue (even though granted)');
-        console.warn('   3. Device-specific contact access limitation');
-        console.warn('   4. Contact library compatibility issue');
-      }
-
-      // ✅ ENHANCED: Format contacts with error handling
-      console.log('📱 Formatting contacts...');
-      const formattedContacts = this.formatContactData(contacts);
-
-      console.log('📱 Formatted contacts:', {
-        count: formattedContacts.length,
-        sample: formattedContacts.slice(0, 3).map(c => ({
-          userId: c.user_id,
-          name: c.fullName,
-          phone: c.phoneNumber,
-          email: c.email || 'no-email'
-        }))
-      });
-
-      const processingTime = Date.now() - startTime;
-      console.log(`✅ Contact sync completed in ${processingTime}ms:`, {
-        rawContacts: contacts.length,
-        formattedContacts: formattedContacts.length,
-        deviceInfo,
-        processingTime
-      });
-
->>>>>>> 9f7a6ef3
-      return formattedContacts;
-
-    } catch (error) {
-<<<<<<< HEAD
-      // Provide more specific error messages
-      if (error instanceof Error) {
-        if (error.message.includes('permission')) {
-          throw new Error('Contacts permission is required. Please enable it in your device settings.');
-        } else if (error.message.includes('contacts access failed')) {
-          throw new Error('Permission granted but unable to access contacts. Please try restarting the app.');
-        } else {
-          throw new Error(`Contact sync failed: ${error.message}`);
-        }
-      }
-      
-      throw new Error('Contact sync failed. Please check your device settings and try again.');
-=======
-      const processingTime = Date.now() - startTime;
-      const errorMessage = error instanceof Error ? error.message : 'Unknown error';
-      const errorStack = error instanceof Error ? error.stack : undefined;
-
-      console.error('❌ Detailed contact sync error:', {
-        error: errorMessage,
-        stack: errorStack,
-        deviceInfo,
-        processingTime,
-        timestamp: new Date().toISOString()
-      });
-
-      // ✅ ENHANCED: Provide more specific error messages
-      if (errorMessage?.includes('permission')) {
-        throw new Error('Contacts permission is required. Please enable it in Settings.');
-      } else if (errorMessage?.includes('network')) {
-        throw new Error('Network error while syncing contacts. Please check your connection.');
-      } else if (errorMessage?.includes('timeout')) {
-        throw new Error('Contact sync timed out. Please try again.');
-      } else {
-        throw new Error(`Contact sync failed: ${errorMessage}`);
-      }
->>>>>>> 9f7a6ef3
+
+        if (result.contacts && result.contacts.length > 0) contacts = result.contacts;
+      }
+
+      if (!contacts) contacts = await this.getAllContacts();
+      if (!contacts || contacts.length === 0) return [];
+
+      return this.formatContactData(contacts);
+    } catch (error: any) {
+      console.error('Contact sync failed:', error);
+      if (error?.message?.toLowerCase().includes('permission')) {
+        throw new Error('Contacts permission is required. Please enable it in your device settings.');
+      }
+      throw new Error(`Contact sync failed: ${error?.message ?? 'unknown error'}`);
     }
   }
 }
 
-// Export singleton instance
 export const permissionManager = new PermissionManager();
 export default permissionManager;