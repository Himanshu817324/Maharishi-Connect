import { useNavigation } from '@react-navigation/native';
import React, { useEffect, useState, useCallback } from 'react';
import {
  ScrollView,
  StyleSheet,
  Text,
  TouchableOpacity,
  View,
  Alert,
  ActivityIndicator,
} from 'react-native';
import Icon from 'react-native-vector-icons/Ionicons';
import { useSelector, useDispatch } from 'react-redux';
import { RootState } from '../../../../store';
import { useTheme } from '../../../../theme';
import CustomHeader from '../../../../components/atoms/ui/CustomHeader';
import AvatarWithInitials from '../../../../components/atoms/ui/AvatarWithInitials';
import { logout, updateUserProfile } from '../../../../store/slices/authSlice';
import {
  moderateScale,
  responsiveFont,
  wp,
  hp,
} from '../../../../theme/responsive';
import { LightColors } from '../../../../theme/colors';
<<<<<<< HEAD
import { constructProfilePictureUrl } from '../../../../utils/avatarUtils';
=======
import { useFocusEffect } from '@react-navigation/native';
import { apiService } from '../../../../services/apiService';
>>>>>>> 9f7a6ef3

export default function UserInfoScreen() {
  const navigation = useNavigation();
  const dispatch = useDispatch();
  const { colors } = useTheme();
  const user = useSelector((state: RootState) => state.auth.user);
<<<<<<< HEAD

  // Construct proper profile picture URL
  const profilePictureUrl = constructProfilePictureUrl(
    user?.profilePicture || user?.avatar, 
    user?.firebaseUid || user?.id
  );

=======
  const profileCompleted = useSelector(
    (state: RootState) => state.auth.profileCompleted,
  );
  const [isLoadingProfile, setIsLoadingProfile] = useState(false);
  const [hasAttemptedFetch, setHasAttemptedFetch] = useState(false);

  console.log('🔍 UserInfoScreen - Current user data:', user);
  console.log('🔍 UserInfoScreen - Profile completed:', profileCompleted);
  console.log('🔍 UserInfoScreen - Profile picture:', user?.profilePicture);
  console.log('🔍 UserInfoScreen - Avatar:', user?.avatar);

  // Function to fetch fresh profile data from server
  const fetchProfileData = useCallback(async () => {
    if (!user?.id || !user?.token || isLoadingProfile || hasAttemptedFetch) {
      return;
    }

    // Check if we need to fetch fresh data (missing profile data)
    const needsRefresh =
      !user.fullName || !user.country || !user.state || !user.status;

    if (!needsRefresh) {
      console.log(
        '📱 UserInfoScreen - Profile data is complete, no need to fetch',
      );
      return;
    }

    try {
      console.log(
        '📱 UserInfoScreen - Fetching fresh profile data from server...',
      );
      setIsLoadingProfile(true);
      setHasAttemptedFetch(true);

      const profileData = await apiService.getUserProfile(user.id, user.token);
      console.log('📱 UserInfoScreen - Profile API response:', profileData);

      if (profileData.user || profileData.data) {
        const userProfile = profileData.user || profileData.data;
        const location = userProfile.location || {};

        console.log('📱 UserInfoScreen - Extracted user profile:', {
          fullName: userProfile.fullName,
          country: location.country,
          state: location.state,
          status: userProfile.status,
          profilePicture: userProfile.profilePicture,
        });

        // Update user profile data in Redux
        dispatch(
          updateUserProfile({
            fullName: userProfile.fullName || user.fullName || '',
            avatar: userProfile.profilePicture || user.avatar || '',
            profilePicture:
              userProfile.profilePicture || user.profilePicture || '',
            country: location.country || user.country || '',
            state: location.state || user.state || '',
            status: userProfile.status || user.status || '',
            isVerified:
              userProfile.isVerified !== undefined
                ? userProfile.isVerified
                : user.isVerified,
          }),
        );

        console.log('✅ UserInfoScreen - Profile data updated successfully');
      } else {
        console.log(
          '⚠️ UserInfoScreen - No user profile data found in API response',
        );
        // If API is not available, don't try again
        if (
          profileData.status === 'error' &&
          profileData.message === 'Profile endpoint not available'
        ) {
          console.log(
            '📱 UserInfoScreen - Profile API not available, skipping future attempts',
          );
          setHasAttemptedFetch(true);
        }
      }
    } catch (error) {
      console.error('❌ UserInfoScreen - Error fetching user profile:', error);
      // Don't show error to user, just log it - they can still see cached data
    } finally {
      setIsLoadingProfile(false);
    }
  }, [
    user?.id,
    user?.token,
    user?.fullName,
    user?.country,
    user?.state,
    user?.status,
    dispatch,
    isLoadingProfile,
    hasAttemptedFetch,
  ]);

  // Fetch profile data when screen comes into focus
  useFocusEffect(
    useCallback(() => {
      console.log(
        '🔍 UserInfoScreen - Screen focused, checking if refresh needed...',
      );
      fetchProfileData();
    }, [fetchProfileData]),
  );

  // Also fetch on initial mount
  useEffect(() => {
    fetchProfileData();
  }, [fetchProfileData]);
>>>>>>> 9f7a6ef3

  const infoSections = [
    {
      title: 'Personal Information',
      items: [
        {
          label: 'Full Name',
          value: user?.fullName || user?.name || 'Not set',
          icon: 'person-outline',
          iconColor: LightColors.primary,
        },
        {
          label: 'Phone Number',
          value: user?.phone || 'Not set',
          icon: 'call-outline',
          iconColor: LightColors.accent,
        },
        {
          label: 'Status',
          value: user?.status || 'Available',
          icon: 'chatbubble-ellipses-outline',
          iconColor: LightColors.accent,
        },
      ],
    },
    {
      title: 'Location',
      items: [
        {
          label: 'Country',
          value: user?.country || 'Not set',
          icon: 'earth-outline',
          iconColor: LightColors.primary,
        },
        {
          label: 'State/Region',
          value: user?.state || 'Not set',
          icon: 'location-outline',
          iconColor: LightColors.accent,
        },
      ],
    },
    {
      title: 'Account Status',
      items: [
        {
          label: 'Verification',
          value: user?.isVerified ? 'Verified' : 'Not Verified',
          icon: user?.isVerified
            ? 'shield-checkmark-outline'
            : 'shield-outline',
          iconColor: user?.isVerified ? LightColors.accent : LightColors.error,
          showBadge: true,
          badgeStatus: user?.isVerified,
        },
        {
          label: 'Profile Status',
          value: user?.profileCompleted ? 'Complete' : 'Incomplete',
          icon: user?.profileCompleted
            ? 'checkmark-circle-outline'
            : 'alert-circle-outline',
          iconColor: user?.profileCompleted
            ? LightColors.accent
            : LightColors.error,
          showBadge: true,
          badgeStatus: user?.profileCompleted,
        },
      ],
    },
  ];

  const handleEditProfile = () => {
    navigation.navigate('EditProfileScreen' as never);
  };

  const handleLogout = () => {
    Alert.alert('Logout', 'Are you sure you want to logout?', [
      {
        text: 'Cancel',
        style: 'cancel',
      },
      {
        text: 'Logout',
        style: 'destructive',
        onPress: () => {
          console.log('🚪 User logging out from UserInfoScreen...');
          dispatch(logout());
          // Reset navigation stack to prevent back navigation
          navigation.reset({
            index: 0,
            routes: [{ name: 'SplashScreen' as never }],
          });
        },
      },
    ]);
  };

  return (
    <View style={[styles.container, { backgroundColor: colors.background }]}>
      <CustomHeader
        title="Profile"
        showBackButton={true}
        onBackPress={() => navigation.goBack()}
      />

      {isLoadingProfile && (
        <View style={styles.loadingContainer}>
          <ActivityIndicator size="small" color={colors.accent} />
          <Text style={[styles.loadingText, { color: colors.textSecondary }]}>
            Refreshing profile data...
          </Text>
        </View>
      )}

      <ScrollView
        style={styles.scrollView}
        showsVerticalScrollIndicator={false}
      >
<<<<<<< HEAD

      {/* Profile Section */}
      <View style={[styles.profileSection, { backgroundColor: colors.surface }]}>
        <View style={styles.avatarContainer}>
          <AvatarWithInitials
            name={user?.fullName || 'User Name'}
            profilePicture={profilePictureUrl}
            size={moderateScale(100)}
          />
          <TouchableOpacity 
            style={[styles.editAvatarButton, { backgroundColor: colors.accent }]}
            onPress={handleEditProfile}
          >
            <Icon name="camera" size={moderateScale(16)} color={LightColors.textOnPrimary} />
          </TouchableOpacity>
        </View>
        
        <Text style={[styles.profileName, { color: colors.text }]}>
          {user?.fullName || 'User Name'}
        </Text>
        <Text style={[styles.profilePhone, { color: colors.textSecondary }]}>
          {user?.phone || 'Phone number'}
        </Text>
        
        {/* Quick Stats */}
        <View style={styles.quickStats}>
          <View style={[styles.statItem, { backgroundColor: colors.accent + '15' }]}>
            <Icon name="shield-checkmark" size={moderateScale(20)} color={colors.accent} />
            <Text style={[styles.statLabel, { color: colors.textSecondary }]}>
              {user?.isVerified ? 'Verified' : 'Unverified'}
            </Text>
=======
        {/* Profile Section */}
        <View
          style={[styles.profileSection, { backgroundColor: colors.surface }]}
        >
          <View style={styles.avatarContainer}>
            <AvatarWithInitials
              name={user?.fullName || 'User Name'}
              profilePicture={user?.profilePicture || user?.avatar}
              size={moderateScale(100)}
            />
            <TouchableOpacity
              style={[
                styles.editAvatarButton,
                { backgroundColor: colors.accent },
              ]}
              onPress={handleEditProfile}
            >
              <Icon
                name="camera"
                size={moderateScale(16)}
                color={LightColors.textOnPrimary}
              />
            </TouchableOpacity>
>>>>>>> 9f7a6ef3
          </View>

          <Text style={[styles.profileName, { color: colors.text }]}>
            {user?.fullName || 'User Name'}
          </Text>
          <Text style={[styles.profilePhone, { color: colors.textSecondary }]}>
            {user?.phone || 'Phone number'}
          </Text>

          {/* Quick Stats */}
          <View style={styles.quickStats}>
            <View
              style={[
                styles.statItem,
                { backgroundColor: colors.accent + '15' },
              ]}
            >
              <Icon
                name="shield-checkmark"
                size={moderateScale(20)}
                color={colors.accent}
              />
              <Text style={[styles.statLabel, { color: colors.textSecondary }]}>
                {user?.isVerified ? 'Verified' : 'Unverified'}
              </Text>
            </View>
            <View
              style={[
                styles.statItem,
                { backgroundColor: colors.accent + '15' },
              ]}
            >
              <Icon
                name="checkmark-circle"
                size={moderateScale(20)}
                color={colors.accent}
              />
              <Text style={[styles.statLabel, { color: colors.textSecondary }]}>
                {user?.profileCompleted ? 'Complete' : 'Incomplete'}
              </Text>
            </View>
          </View>
        </View>

        {/* Info Sections */}
        {infoSections.map((section, sectionIndex) => (
          <View key={section.title} style={styles.infoSectionContainer}>
            <Text
              style={[styles.sectionTitle, { color: colors.textSecondary }]}
            >
              {section.title}
            </Text>
            <View
              style={[styles.infoCard, { backgroundColor: colors.surface }]}
            >
              {section.items.map((item, itemIndex) => (
                <View
                  key={item.label}
                  style={[
                    styles.infoItem,
                    itemIndex !== section.items.length - 1 && {
                      borderBottomWidth: 1,
                      borderBottomColor: colors.border + '30',
                    },
                  ]}
                >
                  <View style={styles.infoLeft}>
                    <View
                      style={[
                        styles.infoIconContainer,
                        { backgroundColor: item.iconColor + '15' },
                      ]}
                    >
                      <Icon
                        name={item.icon}
                        size={moderateScale(20)}
                        color={item.iconColor}
                      />
                    </View>
                    <Text style={[styles.infoLabel, { color: colors.text }]}>
                      {item.label}
                    </Text>
                  </View>
                  <View style={styles.infoRight}>
                    <Text
                      style={[
                        styles.infoValue,
                        { color: colors.textSecondary },
                      ]}
                    >
                      {item.value}
                    </Text>
                    {'showBadge' in item && item.showBadge && (
                      <View
                        style={[
                          styles.statusBadge,
                          {
                            backgroundColor: item.badgeStatus
                              ? LightColors.accent
                              : LightColors.error,
                          },
                        ]}
                      >
                        <Icon
                          name={item.badgeStatus ? 'checkmark' : 'close'}
                          size={moderateScale(12)}
                          color={LightColors.textOnPrimary}
                        />
                      </View>
                    )}
                  </View>
                </View>
              ))}
            </View>
          </View>
        ))}

        {/* Action Buttons */}
        <View style={styles.actionsSection}>
          <TouchableOpacity
            style={[styles.primaryButton, { backgroundColor: colors.accent }]}
            onPress={handleEditProfile}
            activeOpacity={0.8}
          >
            <Icon
              name="create-outline"
              size={moderateScale(20)}
              color={LightColors.textOnPrimary}
            />
            <Text style={styles.primaryButtonText}>Edit Profile</Text>
          </TouchableOpacity>

          <TouchableOpacity
            style={[
              styles.dangerButton,
              {
                backgroundColor: LightColors.error + '15',
                borderColor: LightColors.error + '30',
              },
            ]}
            onPress={handleLogout}
            activeOpacity={0.8}
          >
            <Icon
              name="log-out-outline"
              size={moderateScale(20)}
              color={LightColors.error}
            />
            <Text style={styles.dangerButtonText}>Logout</Text>
          </TouchableOpacity>
        </View>
      </ScrollView>
    </View>
  );
}

const styles = StyleSheet.create({
  container: {
    flex: 1,
  },
  loadingContainer: {
    flexDirection: 'row',
    alignItems: 'center',
    justifyContent: 'center',
    paddingVertical: hp(1),
    paddingHorizontal: wp(5),
    backgroundColor: 'rgba(0, 122, 255, 0.1)',
  },
  loadingText: {
    fontSize: responsiveFont(14),
    fontWeight: '500',
    marginLeft: wp(2),
  },
  scrollView: {
    flex: 1,
  },
  header: {
    flexDirection: 'row',
    alignItems: 'center',
    justifyContent: 'space-between',
    paddingHorizontal: wp(5),
    paddingTop: hp(2),
    paddingBottom: hp(1.5),
  },
  backButton: {
    padding: moderateScale(8),
  },
  headerTitle: {
    fontSize: responsiveFont(20),
    fontWeight: '700',
    letterSpacing: 0.3,
  },
  placeholder: {
    width: moderateScale(40),
  },
  profileSection: {
    alignItems: 'center',
    paddingVertical: hp(4),
    paddingHorizontal: wp(5),
    marginBottom: hp(2),
  },
  avatarContainer: {
    position: 'relative',
    marginBottom: hp(2),
  },
  editAvatarButton: {
    position: 'absolute',
    bottom: 0,
    right: 0,
    width: moderateScale(36),
    height: moderateScale(36),
    borderRadius: moderateScale(18),
    justifyContent: 'center',
    alignItems: 'center',
    borderWidth: 3,
    borderColor: LightColors.background,
  },
  profileName: {
    fontSize: responsiveFont(26),
    fontWeight: '800',
    marginBottom: hp(0.5),
    letterSpacing: 0.5,
  },
  profilePhone: {
    fontSize: responsiveFont(15),
    fontWeight: '500',
    marginBottom: hp(2),
  },
  quickStats: {
    flexDirection: 'row',
    gap: moderateScale(12),
  },
  statItem: {
    flexDirection: 'row',
    alignItems: 'center',
    paddingHorizontal: moderateScale(16),
    paddingVertical: moderateScale(8),
    borderRadius: moderateScale(12),
    gap: moderateScale(6),
  },
  statLabel: {
    fontSize: responsiveFont(13),
    fontWeight: '600',
  },
  infoSectionContainer: {
    marginBottom: hp(2),
  },
  sectionTitle: {
    fontSize: responsiveFont(13),
    fontWeight: '700',
    textTransform: 'uppercase',
    letterSpacing: 1,
    paddingHorizontal: wp(5),
    marginBottom: hp(1),
  },
  infoCard: {
    marginHorizontal: wp(4),
    borderRadius: moderateScale(16),
    overflow: 'hidden',
  },
  infoItem: {
    flexDirection: 'row',
    alignItems: 'center',
    justifyContent: 'space-between',
    paddingVertical: hp(1.5),
    paddingHorizontal: wp(4),
  },
  infoLeft: {
    flexDirection: 'row',
    alignItems: 'center',
    flex: 1,
  },
  infoIconContainer: {
    width: moderateScale(40),
    height: moderateScale(40),
    borderRadius: moderateScale(20),
    justifyContent: 'center',
    alignItems: 'center',
    marginRight: wp(3),
  },
  infoLabel: {
    fontSize: responsiveFont(15),
    fontWeight: '600',
    letterSpacing: 0.2,
  },
  infoRight: {
    flexDirection: 'row',
    alignItems: 'center',
    gap: moderateScale(8),
  },
  infoValue: {
    fontSize: responsiveFont(15),
    fontWeight: '500',
    textAlign: 'right',
  },
  statusBadge: {
    width: moderateScale(20),
    height: moderateScale(20),
    borderRadius: moderateScale(10),
    justifyContent: 'center',
    alignItems: 'center',
  },
  actionsSection: {
    paddingHorizontal: wp(5),
    paddingTop: hp(2),
    paddingBottom: hp(4),
    gap: moderateScale(12),
  },
  primaryButton: {
    flexDirection: 'row',
    alignItems: 'center',
    justifyContent: 'center',
    paddingVertical: hp(1.8),
    borderRadius: moderateScale(16),
    gap: moderateScale(8),
  },
  primaryButtonText: {
    fontSize: responsiveFont(16),
    fontWeight: '700',
    color: LightColors.textOnPrimary,
    letterSpacing: 0.3,
  },
  dangerButton: {
    flexDirection: 'row',
    alignItems: 'center',
    justifyContent: 'center',
    paddingVertical: hp(1.8),
    borderRadius: moderateScale(16),
    borderWidth: 1,
    gap: moderateScale(8),
  },
  dangerButtonText: {
    fontSize: responsiveFont(16),
    fontWeight: '700',
    color: LightColors.error,
    letterSpacing: 0.3,
  },
});<|MERGE_RESOLUTION|>--- conflicted
+++ resolved
@@ -23,19 +23,13 @@
   hp,
 } from '../../../../theme/responsive';
 import { LightColors } from '../../../../theme/colors';
-<<<<<<< HEAD
 import { constructProfilePictureUrl } from '../../../../utils/avatarUtils';
-=======
-import { useFocusEffect } from '@react-navigation/native';
-import { apiService } from '../../../../services/apiService';
->>>>>>> 9f7a6ef3
 
 export default function UserInfoScreen() {
   const navigation = useNavigation();
   const dispatch = useDispatch();
   const { colors } = useTheme();
   const user = useSelector((state: RootState) => state.auth.user);
-<<<<<<< HEAD
 
   // Construct proper profile picture URL
   const profilePictureUrl = constructProfilePictureUrl(
@@ -43,123 +37,6 @@
     user?.firebaseUid || user?.id
   );
 
-=======
-  const profileCompleted = useSelector(
-    (state: RootState) => state.auth.profileCompleted,
-  );
-  const [isLoadingProfile, setIsLoadingProfile] = useState(false);
-  const [hasAttemptedFetch, setHasAttemptedFetch] = useState(false);
-
-  console.log('🔍 UserInfoScreen - Current user data:', user);
-  console.log('🔍 UserInfoScreen - Profile completed:', profileCompleted);
-  console.log('🔍 UserInfoScreen - Profile picture:', user?.profilePicture);
-  console.log('🔍 UserInfoScreen - Avatar:', user?.avatar);
-
-  // Function to fetch fresh profile data from server
-  const fetchProfileData = useCallback(async () => {
-    if (!user?.id || !user?.token || isLoadingProfile || hasAttemptedFetch) {
-      return;
-    }
-
-    // Check if we need to fetch fresh data (missing profile data)
-    const needsRefresh =
-      !user.fullName || !user.country || !user.state || !user.status;
-
-    if (!needsRefresh) {
-      console.log(
-        '📱 UserInfoScreen - Profile data is complete, no need to fetch',
-      );
-      return;
-    }
-
-    try {
-      console.log(
-        '📱 UserInfoScreen - Fetching fresh profile data from server...',
-      );
-      setIsLoadingProfile(true);
-      setHasAttemptedFetch(true);
-
-      const profileData = await apiService.getUserProfile(user.id, user.token);
-      console.log('📱 UserInfoScreen - Profile API response:', profileData);
-
-      if (profileData.user || profileData.data) {
-        const userProfile = profileData.user || profileData.data;
-        const location = userProfile.location || {};
-
-        console.log('📱 UserInfoScreen - Extracted user profile:', {
-          fullName: userProfile.fullName,
-          country: location.country,
-          state: location.state,
-          status: userProfile.status,
-          profilePicture: userProfile.profilePicture,
-        });
-
-        // Update user profile data in Redux
-        dispatch(
-          updateUserProfile({
-            fullName: userProfile.fullName || user.fullName || '',
-            avatar: userProfile.profilePicture || user.avatar || '',
-            profilePicture:
-              userProfile.profilePicture || user.profilePicture || '',
-            country: location.country || user.country || '',
-            state: location.state || user.state || '',
-            status: userProfile.status || user.status || '',
-            isVerified:
-              userProfile.isVerified !== undefined
-                ? userProfile.isVerified
-                : user.isVerified,
-          }),
-        );
-
-        console.log('✅ UserInfoScreen - Profile data updated successfully');
-      } else {
-        console.log(
-          '⚠️ UserInfoScreen - No user profile data found in API response',
-        );
-        // If API is not available, don't try again
-        if (
-          profileData.status === 'error' &&
-          profileData.message === 'Profile endpoint not available'
-        ) {
-          console.log(
-            '📱 UserInfoScreen - Profile API not available, skipping future attempts',
-          );
-          setHasAttemptedFetch(true);
-        }
-      }
-    } catch (error) {
-      console.error('❌ UserInfoScreen - Error fetching user profile:', error);
-      // Don't show error to user, just log it - they can still see cached data
-    } finally {
-      setIsLoadingProfile(false);
-    }
-  }, [
-    user?.id,
-    user?.token,
-    user?.fullName,
-    user?.country,
-    user?.state,
-    user?.status,
-    dispatch,
-    isLoadingProfile,
-    hasAttemptedFetch,
-  ]);
-
-  // Fetch profile data when screen comes into focus
-  useFocusEffect(
-    useCallback(() => {
-      console.log(
-        '🔍 UserInfoScreen - Screen focused, checking if refresh needed...',
-      );
-      fetchProfileData();
-    }, [fetchProfileData]),
-  );
-
-  // Also fetch on initial mount
-  useEffect(() => {
-    fetchProfileData();
-  }, [fetchProfileData]);
->>>>>>> 9f7a6ef3
 
   const infoSections = [
     {
@@ -278,7 +155,6 @@
         style={styles.scrollView}
         showsVerticalScrollIndicator={false}
       >
-<<<<<<< HEAD
 
       {/* Profile Section */}
       <View style={[styles.profileSection, { backgroundColor: colors.surface }]}>
@@ -310,74 +186,15 @@
             <Text style={[styles.statLabel, { color: colors.textSecondary }]}>
               {user?.isVerified ? 'Verified' : 'Unverified'}
             </Text>
-=======
-        {/* Profile Section */}
-        <View
-          style={[styles.profileSection, { backgroundColor: colors.surface }]}
-        >
-          <View style={styles.avatarContainer}>
-            <AvatarWithInitials
-              name={user?.fullName || 'User Name'}
-              profilePicture={user?.profilePicture || user?.avatar}
-              size={moderateScale(100)}
-            />
-            <TouchableOpacity
-              style={[
-                styles.editAvatarButton,
-                { backgroundColor: colors.accent },
-              ]}
-              onPress={handleEditProfile}
-            >
-              <Icon
-                name="camera"
-                size={moderateScale(16)}
-                color={LightColors.textOnPrimary}
-              />
-            </TouchableOpacity>
->>>>>>> 9f7a6ef3
           </View>
-
-          <Text style={[styles.profileName, { color: colors.text }]}>
-            {user?.fullName || 'User Name'}
-          </Text>
-          <Text style={[styles.profilePhone, { color: colors.textSecondary }]}>
-            {user?.phone || 'Phone number'}
-          </Text>
-
-          {/* Quick Stats */}
-          <View style={styles.quickStats}>
-            <View
-              style={[
-                styles.statItem,
-                { backgroundColor: colors.accent + '15' },
-              ]}
-            >
-              <Icon
-                name="shield-checkmark"
-                size={moderateScale(20)}
-                color={colors.accent}
-              />
-              <Text style={[styles.statLabel, { color: colors.textSecondary }]}>
-                {user?.isVerified ? 'Verified' : 'Unverified'}
-              </Text>
-            </View>
-            <View
-              style={[
-                styles.statItem,
-                { backgroundColor: colors.accent + '15' },
-              ]}
-            >
-              <Icon
-                name="checkmark-circle"
-                size={moderateScale(20)}
-                color={colors.accent}
-              />
-              <Text style={[styles.statLabel, { color: colors.textSecondary }]}>
-                {user?.profileCompleted ? 'Complete' : 'Incomplete'}
-              </Text>
-            </View>
+          <View style={[styles.statItem, { backgroundColor: colors.accent + '15' }]}>
+            <Icon name="checkmark-circle" size={moderateScale(20)} color={colors.accent} />
+            <Text style={[styles.statLabel, { color: colors.textSecondary }]}>
+              {user?.profileCompleted ? 'Complete' : 'Incomplete'}
+            </Text>
           </View>
         </View>
+      </View>
 
         {/* Info Sections */}
         {infoSections.map((section, sectionIndex) => (
