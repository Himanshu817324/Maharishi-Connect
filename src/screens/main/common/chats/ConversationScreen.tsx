import React, { useEffect, useState, useRef, useCallback } from 'react';
import {
  View,
  FlatList,
  StyleSheet,
  KeyboardAvoidingView,
  Platform,
  Alert,
  Text,
  Keyboard,
  LayoutAnimation,
} from 'react-native';
import {
  useRoute,
  useNavigation,
  useFocusEffect,
} from '@react-navigation/native';
import { useSelector, useDispatch } from 'react-redux';
import { useTheme } from '@/theme';
import { moderateScale, responsiveFont, wp, hp } from '@/theme/responsive';
import { RootState, AppDispatch } from '@/store';
import {
  setCurrentChat,
  clearCurrentChat,
  clearUnreadCount,
  updateChatLastMessage,
} from '@/store/slices/chatSlice';
import {
  fetchChatMessages,
  addMessage,
  setCurrentChatMessages,
  clearCurrentChatMessages,
  updateMessageStatus,
} from '@/store/slices/messageSlice';
import { socketService, MessageData } from '@/services/socketService';
import { messageService } from '@/services/messageService';
import { chatService } from '@/services/chatService';
import { ChatData } from '@/services/chatService';
import { MediaFile } from '@/services/mediaService';
import MediaViewer from '@/components/MediaViewer';
import ChatHeader from '@/components/atoms/chats/ChatHeader';
import MessageBubble from '@/components/atoms/chats/MessageBubble';
import ChatInput from '@/components/atoms/chats/ChatInput';
import TypingIndicator from '@/components/atoms/chats/TypingIndicator';
import CustomSafeAreaView from '@/components/atoms/ui/CustomSafeAreaView';
import FileMessageBubble from '@/components/FileMessageBubble';
import MediaPicker from '@/components/MediaPicker';

interface RouteParams {
  chat: ChatData;
}

const ConversationScreen: React.FC = () => {
  const { colors } = useTheme();
  const route = useRoute();
  const navigation = useNavigation();
  const dispatch = useDispatch<AppDispatch>();

  const { chat: routeChat } = route.params as RouteParams;
  const { currentChat } = useSelector((state: RootState) => state.chat);
<<<<<<< HEAD
  const {
    currentChatMessages,
    currentChatId,
    typingUsers: _typingUsers,
  } = useSelector((state: RootState) => state.message);
=======
  const { currentChatMessages, currentChatId, typingUsers } = useSelector(
    (state: RootState) => state.message,
  );
>>>>>>> 2106be38
  const { user } = useSelector((state: RootState) => state.auth);

  const [replyToMessage, setReplyToMessage] = useState<{
    id: string;
    content: string;
    sender: string;
  } | null>(null);
  const [isConnected, setIsConnected] = useState(false);
  const [keyboardHeight, setKeyboardHeight] = useState(0);
  const [isKeyboardVisible, setIsKeyboardVisible] = useState(false);

  // Typing indicators
  const [localTypingUsers, setLocalTypingUsers] = useState<
    Array<{
      userId: string;
      userName: string;
    }>
  >([]);
  const [isTyping, setIsTyping] = useState(false);
  const typingTimeoutRef = useRef<ReturnType<typeof setTimeout> | null>(null);

  // Online status
  const [_onlineUsers, setOnlineUsers] = useState<Set<string>>(new Set());
  const [_userLastSeen, setUserLastSeen] = useState<Map<string, string>>(
    new Map(),
  );

  const flatListRef = useRef<FlatList>(null);
  const currentChatMessagesRef = useRef<MessageData[]>([]);

  const chat = routeChat || currentChat;

  console.log('🔍 ConversationScreen chat state:', {
    routeChat: routeChat?.id,
    currentChat: currentChat?.id,
    currentChatId: currentChatId,
    finalChat: chat?.id,
    routeChatParticipants: routeChat?.participants?.map(p => p.user_id),
    currentChatParticipants: currentChat?.participants?.map(p => p.user_id),
  });

  useEffect(() => {
    currentChatMessagesRef.current = currentChatMessages;
    console.log('📱 Current chat messages updated:', {
      chatId: chat?.id,
      messageCount: currentChatMessages.length,
      messages: currentChatMessages.map(m => ({
        id: m.id,
        sender_id: m.sender_id,
        content: m.content,
      })),
    });
  }, [currentChatMessages, chat?.id]);

  useEffect(() => {
    if (currentChatMessages.length > 0) {
      setTimeout(() => {
        flatListRef.current?.scrollToEnd({ animated: true });
      }, 10);
    }
  }, [currentChatMessages.length]);

  const setupSocketListeners = useCallback(() => {
    // Listener for sent messages (confirmation)
    socketService.addMessageSentListener((message: MessageData) => {
      if (message.chat_id === chat?.id) {
        console.log(
          '📨 [ConversationScreen] Message sent confirmation received:',
          message.id,
        );
        // Ensure message has 'sent' status
        const messageWithStatus = {
          ...message,
          status: 'sent' as const,
        };
        dispatch(addMessage(messageWithStatus));

        // Update the chat's last message in the chat list
        dispatch(
          updateChatLastMessage({
            chatId: message.chat_id,
            lastMessage: {
              id: message.id,
              content: message.content,
              sender_id: message.sender_id,
              created_at: message.created_at,
            },
          }),
        );

        scrollToBottom();
      }
    });

    // Listener for incoming messages from other users
    const removeMessageListener = socketService.addMessageListener(
      (message: MessageData) => {
        if (message.chat_id === chat?.id) {
          console.log(
            '📨 [ConversationScreen] Incoming message received:',
            message.id,
          );
          // Ensure incoming messages have 'sent' status
          const messageWithStatus = {
            ...message,
            status: 'sent' as const,
          };
          dispatch(addMessage(messageWithStatus));

          // Mark message as delivered when received
          try {
            console.log(
              '📬 [ConversationScreen] Marking message as delivered:',
              message.id,
            );
            socketService.markMessageAsDelivered(message.id);
          } catch (error) {
            console.error(
              '❌ [ConversationScreen] Error marking message as delivered:',
              error,
            );
          }

          // Update the chat's last message in the chat list
          dispatch(
            updateChatLastMessage({
              chatId: message.chat_id,
              lastMessage: {
                id: message.id,
                content: message.content,
                sender_id: message.sender_id,
                created_at: message.created_at,
              },
            }),
          );

          scrollToBottom();
        }
      },
    );

    // Typing indicator listeners
    const _removeTypingListener = socketService.addTypingListener(data => {
      if (data.chatId === chat?.id) {
        console.log('⌨️ [ConversationScreen] Typing indicator:', data);

        if (data.isTyping) {
          setLocalTypingUsers(prev => {
            const existing = prev.find(u => u.userId === data.userId);
            if (!existing) {
              return [
                ...prev,
                { userId: data.userId, userName: data.userName },
              ];
            }
            return prev;
          });
        } else {
          setLocalTypingUsers(prev =>
            prev.filter(u => u.userId !== data.userId),
          );
        }
      }
    });

    // Read receipt listeners (handles both messageRead and messageSeen events)
    const _removeReadReceiptListener = socketService.addReadReceiptListener(
      data => {
        if (data.chatId === chat?.id) {
          console.log('📖 [ConversationScreen] Read receipt:', data);
          // Update message status to 'seen' in Redux store
          dispatch(
            updateMessageStatus({
              messageId: data.messageId,
              chatId: data.chatId,
              status: 'seen',
              userId: data.userId,
              timestamp: data.readAt,
            }),
          );
        }
      },
    );

    // Message status listeners
    const _removeMessageStatusListener = socketService.addMessageStatusListener(
      data => {
        console.log(
          '📊 [ConversationScreen] Message status update received:',
          data,
        );
        console.log('📊 [ConversationScreen] Current chat ID:', chat?.id);
        console.log('📊 [ConversationScreen] Data chat ID:', data.chatId);
        console.log(
          '📊 [ConversationScreen] Chat IDs match:',
          data.chatId === chat?.id,
        );

        if (data.chatId === chat?.id) {
          console.log(
            '📊 [ConversationScreen] Processing message status update:',
            data,
          );
          // Update message status in Redux store
          dispatch(
            updateMessageStatus({
              messageId: data.messageId,
              chatId: data.chatId,
              status: data.status,
              userId: data.userId,
              timestamp: data.timestamp,
            }),
          );
          console.log(
            '📊 [ConversationScreen] Message status update dispatched to Redux',
          );
        } else {
          console.log(
            '📊 [ConversationScreen] Ignoring status update for different chat',
          );
        }
      },
    );

    // Message delivered listeners
    const removeMessageDeliveredListener =
      socketService.addMessageDeliveredListener(data => {
        console.log(
          '📬 [ConversationScreen] Message delivered event received:',
          data,
        );
        console.log('📬 [ConversationScreen] Current chat ID:', chat?.id);
        console.log('📬 [ConversationScreen] Data chat ID:', data.chatId);
        console.log(
          '📬 [ConversationScreen] Chat IDs match:',
          data.chatId === chat?.id,
        );

        if (data.chatId === chat?.id) {
          console.log(
            '📬 [ConversationScreen] Processing message delivered:',
            data,
          );
          console.log(
            '📬 [ConversationScreen] Dispatching updateMessageStatus:',
            {
              messageId: data.messageId,
              chatId: data.chatId,
              status: 'delivered',
              userId: data.userId,
              timestamp: data.timestamp,
            },
          );
          // Update message status to 'delivered'
          dispatch(
            updateMessageStatus({
              messageId: data.messageId,
              chatId: data.chatId,
              status: 'delivered',
              userId: data.userId,
              timestamp: data.timestamp,
            }),
          );
          console.log(
            '📬 [ConversationScreen] Message delivered status dispatched to Redux',
          );
        } else {
          console.log(
            '📬 [ConversationScreen] Ignoring delivered event for different chat',
          );
        }
      });

    // Online status listeners
    const _removeUserOnlineListener = socketService.addUserOnlineListener(
      userData => {
        console.log('🟢 [ConversationScreen] User came online:', userData);
        setOnlineUsers(prev => new Set([...prev, userData.user_id]));
      },
    );

    const _removeUserOfflineListener = socketService.addUserOfflineListener(
      userData => {
        console.log('🔴 [ConversationScreen] User went offline:', userData);
        setOnlineUsers(prev => {
          const newSet = new Set(prev);
          newSet.delete(userData.user_id);
          return newSet;
        });
        setUserLastSeen(
          prev =>
            new Map(
              prev.set(
                userData.user_id,
                userData.lastSeen || new Date().toISOString(),
              ),
            ),
        );
      },
    );

    socketService.addConnectionListener((connected: boolean) => {
      console.log('🔌 Socket connection status changed:', connected);
      setIsConnected(connected);
    });

    const initialConnectionStatus = socketService.isSocketConnected();
    console.log(
      '🔌 Initial socket connection status:',
      initialConnectionStatus,
    );
    setIsConnected(initialConnectionStatus);

    return () => {
      removeMessageListener();
      // Note: Some socket listeners don't return cleanup functions
      // They will be cleaned up when the component unmounts
    };
  }, [chat?.id, dispatch]);

  const joinChatRoom = useCallback(() => {
    if (chat && socketService.isSocketConnected()) {
      socketService.joinChat(chat.id);
    }
  }, [chat]);

  const loadMessages = useCallback(async () => {
    if (!chat) return;

    try {
      console.log('📱 Loading messages for chat:', chat.id);
      const result = await dispatch(
        fetchChatMessages({
          chatId: chat.id,
          limit: 50,
        }),
      ).unwrap();
      console.log('📱 Messages loaded:', result);

      dispatch(setCurrentChatMessages(chat.id));
      scrollToBottom();
    } catch (error) {
      console.error('Error loading messages:', error);
    }
  }, [chat, dispatch]);

  useEffect(() => {
    if (chat) {
      console.log('🔄 Switching to chat:', chat.id);

      dispatch(clearCurrentChat());
      dispatch(clearCurrentChatMessages());

      dispatch(setCurrentChat(chat));
      loadMessages();
      joinChatRoom();
      const cleanup = setupSocketListeners();
      if (chat?.id) {
        dispatch(clearUnreadCount(chat.id));
      }

      return cleanup;
    }

    return () => {};
  }, [
    chat,
    chat.id,
    dispatch,
    joinChatRoom,
    loadMessages,
    setupSocketListeners,
  ]);

  // Keyboard event listeners with smooth animations
  useEffect(() => {
    const keyboardDidShowListener = Keyboard.addListener(
      'keyboardDidShow',
      e => {
        setKeyboardHeight(e.endCoordinates.height);
        setIsKeyboardVisible(true);
        // Smooth animation for keyboard appearance
        LayoutAnimation.configureNext(LayoutAnimation.Presets.easeInEaseOut);
        // Scroll to bottom when keyboard appears
        setTimeout(() => {
          flatListRef.current?.scrollToEnd({ animated: true });
        }, 100);
      },
    );

    const keyboardDidHideListener = Keyboard.addListener(
      'keyboardDidHide',
      () => {
        setKeyboardHeight(0);
        setIsKeyboardVisible(false);
        // Smooth animation for keyboard disappearance
        LayoutAnimation.configureNext(LayoutAnimation.Presets.easeInEaseOut);
      },
    );

    return () => {
      keyboardDidShowListener.remove();
      keyboardDidHideListener.remove();
    };
  }, []);

  const scrollToBottom = () => {
    setTimeout(() => {
      flatListRef.current?.scrollToEnd({ animated: true });
    }, 50);
  };

  const handleSendMessage = async (
    content: string,
    messageType: 'text' | 'image' | 'video' | 'audio' | 'file' = 'text',
  ) => {
    if (!chat || !content.trim()) return;

    try {
      console.log('📤 Sending message immediately:', {
        chatId: chat.id,
        content,
        messageType,
      });

      if (isConnected) {
        messageService.sendMessageImmediate(chat.id, content, messageType, {
          replyToMessageId: replyToMessage?.id,
        });
      } else {
        console.log('📤 Sending message via REST API (socket not connected)');
        try {
          const response = await chatService.sendMessage(chat.id, {
            content,
            messageType,
            replyToMessageId: replyToMessage?.id,
          });

          console.log('📥 REST API response:', response);

          if (response && response.data) {
            console.log('🔄 Adding message to Redux store:', response.data);
            // Ensure message has 'sent' status
            const messageWithStatus = {
              ...response.data,
              status: 'sent' as const,
            };
            dispatch(addMessage(messageWithStatus));

            // Update the chat's last message in the chat list
            dispatch(
              updateChatLastMessage({
                chatId: response.data.chat_id,
                lastMessage: {
                  id: response.data.id,
                  content: response.data.content,
                  sender_id: response.data.sender_id,
                  created_at: response.data.created_at,
                },
              }),
            );

            scrollToBottom();
          } else {
            console.log('⚠️ No message data in response');
          }
        } catch (error) {
          console.error('❌ Error sending message via REST API:', error);
        }
      }

      setReplyToMessage(null);

      // Stop typing when message is sent
      handleStopTyping();
    } catch (error) {
      console.error('Error sending message:', error);
      Alert.alert('Error', 'Failed to send message. Please try again.');
    }
  };

  // Typing handlers
  const handleStopTyping = useCallback(() => {
    if (!chat || !isTyping) return;

    setIsTyping(false);
    socketService.stopTyping(chat.id);
  }, [chat, isTyping]);

  const handleStartTyping = useCallback(() => {
    if (!chat || isTyping) return;

    setIsTyping(true);
    socketService.startTyping(chat.id);

    // Auto-stop typing after 3 seconds
    if (typingTimeoutRef.current) {
      clearTimeout(typingTimeoutRef.current);
    }
    typingTimeoutRef.current = setTimeout(() => {
      handleStopTyping();
    }, 3000);
  }, [chat, isTyping, handleStopTyping]);

  // Mark messages as read when screen is focused
  const markMessagesAsRead = useCallback(() => {
    if (chat && socketService.isSocketConnected()) {
      socketService.markChatAsRead(chat.id);
      dispatch(clearUnreadCount(chat.id));

      // Mark all unread messages in this chat as seen
      const unreadMessages = currentChatMessages.filter(
        message =>
          message.sender_id !== user?.id &&
          message.sender_id !== user?.firebaseUid &&
          message.status !== 'seen',
      );

      console.log(
        '👁️ [ConversationScreen] Marking messages as seen:',
        unreadMessages.length,
      );

      unreadMessages.forEach(message => {
        try {
          console.log(
            '👁️ [ConversationScreen] Marking message as seen:',
            message.id,
          );
          socketService.markMessageAsSeen(message.id);
        } catch (error) {
          console.error(
            '❌ [ConversationScreen] Error marking message as seen:',
            error,
          );
        }
      });
    }
  }, [chat, dispatch, currentChatMessages, user?.id, user?.firebaseUid]);

  // Clear unread count when screen is focused
  useFocusEffect(
    useCallback(() => {
      if (chat?.id) {
        console.log(
          '📱 ConversationScreen focused, clearing unread count for chat:',
          chat.id,
        );
        markMessagesAsRead();
      }
    }, [chat?.id, markMessagesAsRead]),
  );

  const handleMessagePress = (_message: MessageData) => {};

  const handleMessageLongPress = (message: MessageData) => {
    Alert.alert('Message Options', 'What would you like to do?', [
      {
        text: 'Reply',
        onPress: () =>
          setReplyToMessage({
            id: message.id,
            content: message.content,
            sender: message.sender.fullName,
          }),
      },
      { text: 'Copy', onPress: () => {} },
      ...(message.sender_id === user?.id
        ? [
            { text: 'Edit', onPress: () => handleEditMessage(message) },
            { text: 'Delete', onPress: () => handleDeleteMessage(message) },
          ]
        : []),
      { text: 'Cancel', style: 'cancel' },
    ]);
  };

  const handleEditMessage = (message: MessageData) => {
    Alert.prompt(
      'Edit Message',
      'Enter new message content:',
      [
        { text: 'Cancel', style: 'cancel' },
        {
          text: 'Save',
          onPress: async (newContent?: string) => {
            if (newContent && newContent.trim()) {
              try {
                await messageService.editMessage(message.id, newContent.trim());
              } catch (error) {
                console.error('Error editing message:', error);
                Alert.alert('Error', 'Failed to edit message.');
              }
            }
          },
        },
      ],
      'plain-text',
      message.content,
    );
  };

  const handleDeleteMessage = (message: MessageData) => {
    Alert.alert(
      'Delete Message',
      'Are you sure you want to delete this message?',
      [
        { text: 'Cancel', style: 'cancel' },
        {
          text: 'Delete',
          style: 'destructive',
          onPress: async () => {
            try {
              await messageService.deleteMessage(message.id);
            } catch (error) {
              console.error('Error deleting message:', error);
              Alert.alert('Error', 'Failed to delete message.');
            }
          },
        },
      ],
    );
  };

  const [isMediaPickerVisible, setIsMediaPickerVisible] = useState(false);
  const [isMediaViewerVisible, setIsMediaViewerVisible] = useState(false);
  const [mediaViewerFiles, setMediaViewerFiles] = useState<MediaFile[]>([]);
  const [mediaViewerIndex, setMediaViewerIndex] = useState(0);

  const handleSendImage = () => {
    setIsMediaPickerVisible(true);
  };

  const handleSendVideo = () => {
    setIsMediaPickerVisible(true);
  };

  const handleSendAudio = () => {
    setIsMediaPickerVisible(true);
  };

  const handleSendFile = () => {
    setIsMediaPickerVisible(true);
  };

  const handleMediaSelected = async (type: string, files: MediaFile[]) => {
    if (!chat || files.length === 0) return;

    try {
      // For now, we'll send each file as a separate message
      // In a real implementation, you might want to batch them or create a gallery message
      for (const file of files) {
        // Determine message type based on file type
        let messageType: 'text' | 'image' | 'video' | 'audio' | 'file' = 'file';
        if (type === 'image') {
          messageType = 'image';
        } else if (type === 'video') {
          messageType = 'video';
        } else if (type === 'audio') {
          messageType = 'audio';
        }

<<<<<<< HEAD
      if (response.status === 'SUCCESS') {
        // Add message to Redux store
        dispatch(addMessage(response.message));

        // Update chat's last message
        dispatch(
          updateChatLastMessage({
            chatId: chat.id,
            lastMessage: {
              id: response.message.id,
              content: response.message.content,
              sender_id: response.message.sender_id,
              created_at: response.message.created_at,
            },
          }),
        );

        // Clear reply if any
        setReplyToMessage(null);

        // Scroll to bottom
        scrollToBottom();
      } else {
        Alert.alert('Error', 'Failed to send file');
=======
        // Create a message object for the media file
        const messageId = `temp_${Date.now()}_${Math.random()}`;
        const timestamp = new Date().toISOString();

        // Add message to Redux store immediately for optimistic UI
        dispatch(addMessage({
          id: messageId,
          chat_id: chat.id,
          sender_id: user?.id || '',
          content: file.name, // Use file name as content
          message_type: messageType,
          media_url: file.uri, // Store the file URI
          media_metadata: {
            filename: file.name,
            size: file.size,
            mimeType: file.type,
            fileName: file.name,
            fileSize: file.size,
            fileType: file.type,
            // Additional metadata for media files
            duration: file.duration,
            width: file.width,
            height: file.height,
          },
          created_at: timestamp,
          sender: {
            user_id: user?.id || '',
            fullName: user?.fullName || 'You',
          },
          status: 'sending',
        }));

        // Here you would typically upload the file to your server
        // and then update the message with the server response
        // For now, we'll just simulate success
        setTimeout(() => {
          dispatch(updateMessageStatus({
            messageId: messageId,
            chatId: chat.id,
            status: 'sent',
          }));
        }, 1000);
>>>>>>> 2106be38
      }

      // Update chat last message
      const lastMessage = files[files.length - 1];
      const lastMessageId = `temp_${Date.now()}_${Math.random()}`;
      const lastMessageTimestamp = new Date().toISOString();
      
      dispatch(updateChatLastMessage({
        chatId: chat.id,
        lastMessage: {
          id: lastMessageId,
          content: lastMessage.name,
          sender_id: user?.id || '',
          created_at: lastMessageTimestamp,
        },
      }));

      // Clear reply if any
      setReplyToMessage(null);
      
      // Scroll to bottom
      scrollToBottom();

    } catch (error) {
      console.error('Error sending media:', error);
      Alert.alert('Error', 'Failed to send media');
    }
  };

  const handleMediaUploadError = (error: string) => {
    console.error('Media upload error:', error);
    Alert.alert('Upload Error', error);
  };

  const handleMediaPress = (message: MessageData) => {
    if (!message.media_url) return;

    // Convert message to MediaFile format
    const mediaFile: MediaFile = {
      uri: message.media_url,
      name: message.content || 'Media File',
      type: message.media_metadata?.mimeType || 'application/octet-stream',
      size: message.media_metadata?.size || 0,
      duration: message.media_metadata?.duration,
      width: message.media_metadata?.width,
      height: message.media_metadata?.height,
    };

    setMediaViewerFiles([mediaFile]);
    setMediaViewerIndex(0);
    setIsMediaViewerVisible(true);
  };

  const handleBack = () => {
    navigation.goBack();
  };

  const handleInfo = () => {
    Alert.alert('Coming Soon', 'Chat info screen will be implemented soon.');
  };

  const handleCall = () => {
    Alert.alert('Coming Soon', 'Voice call will be implemented soon.');
  };

  const handleVideoCall = () => {
    Alert.alert('Coming Soon', 'Video call will be implemented soon.');
  };

  const handleSearch = () => {
    Alert.alert('Coming Soon', 'Message search will be implemented soon.');
  };

  const handleMore = () => {
    Alert.alert('Chat Options', 'What would you like to do?', [
      { text: 'Search Messages', onPress: handleSearch },
      { text: 'Chat Info', onPress: handleInfo },
      { text: 'Cancel', style: 'cancel' },
    ]);
  };

  const renderMessage = ({
    item,
    index,
  }: {
    item: MessageData;
    index: number;
  }) => {
    const currentUserId = user?.id || user?.firebaseUid;
    const isOwn =
      item.sender_id === currentUserId ||
      item.sender_id === user?.id ||
      item.sender_id === user?.firebaseUid;
    const previousMessage = index > 0 ? currentChatMessages[index - 1] : null;

    // Only show avatar for group chats, not for direct contacts
    const showAvatar =
      chat?.type === 'group' &&
      !isOwn &&
      (!previousMessage || previousMessage.sender_id !== item.sender_id);

    console.log('📱 Rendering message:', {
      messageId: item.id,
      senderId: item.sender_id,
      currentUserId,
      user_id: user?.id,
      user_firebaseUid: user?.firebaseUid,
      isOwn,
      chatType: chat?.type,
      showAvatar,
      content: item.content,
    });

    // Render file message if it's a file type
    if (item.message_type === 'file') {
      return (
        <FileMessageBubble
          message={item}
          isOwn={isOwn}
          onPress={() => handleMessagePress(item)}
          onLongPress={() => handleMessageLongPress(item)}
        />
      );
    }

    return (
      <MessageBubble
        message={item}
        isOwn={isOwn}
        showAvatar={showAvatar}
        showTime={true}
        isGroupChat={chat?.type === 'group'}
        onPress={() => handleMessagePress(item)}
        onLongPress={() => handleMessageLongPress(item)}
        onMediaPress={handleMediaPress}
      />
    );
  };

  const renderTypingIndicator = () => {
    if (localTypingUsers.length === 0) return null;

    return localTypingUsers.map((typingUser, index) => (
      <TypingIndicator
        key={`${typingUser.userId}-${index}`}
        isVisible={true}
        userName={typingUser.userName}
        isOwn={false}
      />
    ));
  };

  const renderEmptyState = () => (
    <View style={styles.emptyContainer}>
      <View
        style={[styles.emptyIconContainer, { backgroundColor: colors.surface }]}
      >
        <Text style={styles.emptyIcon}>💬</Text>
      </View>
      <Text style={[styles.emptyTitle, { color: colors.text }]}>
        No messages yet
      </Text>
      <Text style={[styles.emptySubtitle, { color: colors.textSecondary }]}>
        Start the conversation by sending a message
      </Text>
    </View>
  );

  if (!chat) {
    return (
      <View
        style={[
          styles.container,
          styles.centerContainer,
          { backgroundColor: colors.background },
        ]}
      >
        <View
          style={[styles.errorContainer, { backgroundColor: colors.surface }]}
        >
          <Text style={styles.errorIcon}>⚠️</Text>
          <Text style={[styles.errorText, { color: colors.text }]}>
            Chat not found
          </Text>
          <Text style={[styles.errorSubtext, { color: colors.textSecondary }]}>
            This chat may have been deleted
          </Text>
        </View>
      </View>
    );
  }

  // Platform-specific container component
  const Container = Platform.OS === 'ios' ? KeyboardAvoidingView : View;

  return (
    <CustomSafeAreaView
      style={styles.container}
      topColor={colors.primary}
      bottomColor={colors.background}
    >
      <Container
        style={styles.keyboardContainer}
        behavior={Platform.OS === 'ios' ? 'padding' : undefined}
        keyboardVerticalOffset={Platform.OS === 'ios' ? 0 : undefined}
        enabled={Platform.OS === 'ios'}
      >
        <View style={styles.screen}>
          <ChatHeader
            chat={chat}
            currentUserId={user?.id || user?.firebaseUid}
            onBack={handleBack}
            onCall={handleCall}
            onVideoCall={handleVideoCall}
            onSearch={handleSearch}
            onInfo={handleInfo}
            onMore={handleMore}
          />

          <View style={styles.messageListContainer}>
            <FlatList
              ref={flatListRef}
              data={currentChatMessages}
              keyExtractor={item => item.id}
              renderItem={renderMessage}
              ListEmptyComponent={renderEmptyState}
              showsVerticalScrollIndicator={false}
              contentContainerStyle={styles.flatListContent}
              onContentSizeChange={scrollToBottom}
              onLayout={scrollToBottom}
              maintainVisibleContentPosition={{
                minIndexForVisible: 0,
                autoscrollToTopThreshold: 10,
              }}
            />
          </View>

          {renderTypingIndicator()}

          <View
            style={[
              styles.inputContainer,
              Platform.OS === 'android' && { marginBottom: keyboardHeight },
            ]}
          >
            <ChatInput
              onSendMessage={handleSendMessage}
              onSendImage={handleSendImage}
              onSendVideo={handleSendVideo}
              onSendAudio={handleSendAudio}
              onSendFile={handleSendFile}
              replyToMessage={replyToMessage || undefined}
              onCancelReply={() => setReplyToMessage(null)}
              disabled={false}
              keyboardHeight={keyboardHeight}
              isKeyboardVisible={isKeyboardVisible}
              onStartTyping={handleStartTyping}
              onStopTyping={handleStopTyping}
            />
          </View>
        </View>
      </Container>

      {/* Media Picker Modal */}
        <MediaPicker
          visible={isMediaPickerVisible}
          onClose={() => setIsMediaPickerVisible(false)}
          onMediaSelected={handleMediaSelected}
          onUploadError={handleMediaUploadError}
          maxFileSize={50 * 1024 * 1024} // 50MB
        />

        <MediaViewer
          visible={isMediaViewerVisible}
          onClose={() => setIsMediaViewerVisible(false)}
          mediaFiles={mediaViewerFiles}
          initialIndex={mediaViewerIndex}
        />
      </CustomSafeAreaView>
    );
  };

const styles = StyleSheet.create({
  container: {
    flex: 1,
  },
  keyboardContainer: {
    flex: 1,
  },
  screen: {
    flex: 1,
  },
  messageListContainer: {
    flex: 1,
  },
  flatListContent: {
    flexGrow: 1,
    justifyContent: 'flex-end',
    paddingVertical: hp(1),
    paddingHorizontal: wp(1),
    paddingBottom: hp(2),
  },
  inputContainer: {
    // Additional styling as needed (padding, border, etc.)
  },
  centerContainer: {
    justifyContent: 'center',
    alignItems: 'center',
    paddingHorizontal: wp(8),
  },
  errorContainer: {
    alignItems: 'center',
    padding: moderateScale(32),
    borderRadius: moderateScale(24),
    width: '100%',
    maxWidth: moderateScale(320),
  },
  errorIcon: {
    fontSize: responsiveFont(48),
    marginBottom: hp(2),
  },
  errorText: {
    fontSize: responsiveFont(20),
    fontWeight: '700',
    marginBottom: hp(1),
    textAlign: 'center',
    letterSpacing: 0.3,
  },
  errorSubtext: {
    fontSize: responsiveFont(14),
    textAlign: 'center',
    lineHeight: responsiveFont(20),
  },
  emptyContainer: {
    flex: 1,
    justifyContent: 'center',
    alignItems: 'center',
    paddingHorizontal: wp(10),
    paddingVertical: hp(8),
  },
  emptyIconContainer: {
    width: moderateScale(100),
    height: moderateScale(100),
    borderRadius: moderateScale(50),
    justifyContent: 'center',
    alignItems: 'center',
    marginBottom: hp(3),
  },
  emptyIcon: {
    fontSize: responsiveFont(48),
  },
  emptyTitle: {
    fontSize: responsiveFont(22),
    fontWeight: '700',
    marginBottom: hp(1),
    textAlign: 'center',
    letterSpacing: 0.3,
  },
  emptySubtitle: {
    fontSize: responsiveFont(15),
    textAlign: 'center',
    lineHeight: responsiveFont(22),
  },
  typingContainer: {
    paddingHorizontal: wp(4),
    paddingVertical: hp(1),
    flexDirection: 'row',
    alignItems: 'center',
  },
  typingBubble: {
    paddingHorizontal: moderateScale(12),
    paddingVertical: moderateScale(8),
    borderRadius: moderateScale(16),
    marginRight: moderateScale(8),
    backgroundColor: 'rgba(0,0,0,0.05)',
  },
  typingDotsContainer: {
    flexDirection: 'row',
    alignItems: 'center',
  },
  typingDot: {
    width: moderateScale(6),
    height: moderateScale(6),
    borderRadius: moderateScale(3),
    marginHorizontal: moderateScale(2),
  },
  typingDot1: {
    opacity: 0.4,
  },
  typingDot2: {
    opacity: 0.6,
  },
  typingDot3: {
    opacity: 0.8,
  },
  typingText: {
    fontSize: responsiveFont(13),
    fontWeight: '500',
    fontStyle: 'italic',
  },
});

export default ConversationScreen;<|MERGE_RESOLUTION|>--- conflicted
+++ resolved
@@ -58,17 +58,9 @@
 
   const { chat: routeChat } = route.params as RouteParams;
   const { currentChat } = useSelector((state: RootState) => state.chat);
-<<<<<<< HEAD
-  const {
-    currentChatMessages,
-    currentChatId,
-    typingUsers: _typingUsers,
-  } = useSelector((state: RootState) => state.message);
-=======
   const { currentChatMessages, currentChatId, typingUsers } = useSelector(
     (state: RootState) => state.message,
   );
->>>>>>> 2106be38
   const { user } = useSelector((state: RootState) => state.auth);
 
   const [replyToMessage, setReplyToMessage] = useState<{
@@ -731,32 +723,6 @@
           messageType = 'audio';
         }
 
-<<<<<<< HEAD
-      if (response.status === 'SUCCESS') {
-        // Add message to Redux store
-        dispatch(addMessage(response.message));
-
-        // Update chat's last message
-        dispatch(
-          updateChatLastMessage({
-            chatId: chat.id,
-            lastMessage: {
-              id: response.message.id,
-              content: response.message.content,
-              sender_id: response.message.sender_id,
-              created_at: response.message.created_at,
-            },
-          }),
-        );
-
-        // Clear reply if any
-        setReplyToMessage(null);
-
-        // Scroll to bottom
-        scrollToBottom();
-      } else {
-        Alert.alert('Error', 'Failed to send file');
-=======
         // Create a message object for the media file
         const messageId = `temp_${Date.now()}_${Math.random()}`;
         const timestamp = new Date().toISOString();
@@ -799,7 +765,6 @@
             status: 'sent',
           }));
         }, 1000);
->>>>>>> 2106be38
       }
 
       // Update chat last message
