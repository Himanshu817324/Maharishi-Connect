--- conflicted
+++ resolved
@@ -1,33 +1,13 @@
-<<<<<<< HEAD
 import { useNavigation, useFocusEffect } from '@react-navigation/native';
 import React, { useCallback } from 'react';
 import { Alert, ScrollView, StyleSheet, Text, TouchableOpacity, View, Image, Switch } from 'react-native';
-=======
-import { useNavigation } from '@react-navigation/native';
-import React, { useState, useEffect, useCallback } from 'react';
-import {
-  Alert,
-  ScrollView,
-  StyleSheet,
-  Text,
-  TouchableOpacity,
-  View,
-  Image,
-  Switch,
-  BackHandler,
-} from 'react-native';
->>>>>>> 9f7a6ef3
 import Icon from 'react-native-vector-icons/Ionicons';
 import { useDispatch, useSelector } from 'react-redux';
 import { logout, updateUserProfile } from '@/store/slices/authSlice';
 import { RootState } from '@/store';
 import { useTheme } from '@/theme';
 import { moderateScale, responsiveFont, wp, hp } from '@/theme/responsive';
-<<<<<<< HEAD
 import { constructProfilePictureUrl } from '@/utils/avatarUtils';
-=======
-import { apiService } from '@/services/apiService';
->>>>>>> 9f7a6ef3
 
 export default function SettingsScreen() {
   const { colors, isDark, toggleTheme, isSystemTheme, setIsSystemTheme } =
@@ -36,7 +16,6 @@
   const dispatch = useDispatch();
   const { user } = useSelector((state: RootState) => state.auth);
 
-<<<<<<< HEAD
   // Construct proper profile picture URL
   const profilePictureUrl = constructProfilePictureUrl(
     user?.profilePicture || user?.avatar, 
@@ -56,128 +35,25 @@
       'Logout',
       'Are you sure you want to logout?',
       [
-=======
-  console.log('🔍 SettingsScreen - Current user data:', user);
-  console.log('🔍 SettingsScreen - Profile picture:', user?.profilePicture);
-  console.log('🔍 SettingsScreen - Avatar:', user?.avatar);
-
-  // Function to fetch fresh profile data from server
-  const fetchProfileData = useCallback(async () => {
-    if (!user?.id || !user?.token) {
-      return;
-    }
-
-    // Check if we need to fetch fresh data (missing profile data)
-    const needsRefresh =
-      !user.fullName || !user.country || !user.state || !user.status;
-
-    if (!needsRefresh) {
-      console.log(
-        '📱 SettingsScreen - Profile data is complete, no need to fetch',
-      );
-      return;
-    }
-
-    try {
-      console.log(
-        '📱 SettingsScreen - Fetching fresh profile data from server...',
-      );
-
-      const profileData = await apiService.getUserProfile(user.id, user.token);
-      console.log('📱 SettingsScreen - Profile API response:', profileData);
-
-      if (profileData.user || profileData.data) {
-        const userProfile = profileData.user || profileData.data;
-        const location = userProfile.location || {};
-
-        console.log('📱 SettingsScreen - Extracted user profile:', {
-          fullName: userProfile.fullName,
-          country: location.country,
-          state: location.state,
-          status: userProfile.status,
-          profilePicture: userProfile.profilePicture,
-        });
-
-        // Update user profile data in Redux
-        dispatch(
-          updateUserProfile({
-            fullName: userProfile.fullName || user.fullName || '',
-            avatar: userProfile.profilePicture || user.avatar || '',
-            profilePicture:
-              userProfile.profilePicture || user.profilePicture || '',
-            country: location.country || user.country || '',
-            state: location.state || user.state || '',
-            status: userProfile.status || user.status || '',
-            isVerified:
-              userProfile.isVerified !== undefined
-                ? userProfile.isVerified
-                : user.isVerified,
-          }),
-        );
-
-        console.log('✅ SettingsScreen - Profile data updated successfully');
-      } else {
-        console.log(
-          '⚠️ SettingsScreen - No user profile data found in API response',
-        );
-      }
-    } catch (error) {
-      console.error('❌ SettingsScreen - Error fetching user profile:', error);
-      // Don't show error to user, just log it - they can still see cached data
-    }
-  }, [user, dispatch]);
-
-  // Fetch profile data on mount
-  useEffect(() => {
-    fetchProfileData();
-  }, [fetchProfileData]);
-
-  // Handle back button press
-  useEffect(() => {
-    const backAction = () => {
-      Alert.alert('Exit App', 'Are you sure you want to close the app?', [
->>>>>>> 9f7a6ef3
         {
           text: 'Cancel',
-          onPress: () => null,
           style: 'cancel',
         },
         {
-          text: 'Exit',
-          onPress: () => BackHandler.exitApp(),
+          text: 'Logout',
+          style: 'destructive',
+          onPress: () => {
+            console.log('🚪 User logging out...');
+            dispatch(logout());
+            // Reset navigation stack to prevent back navigation
+            navigation.reset({
+              index: 0,
+              routes: [{ name: 'SplashScreen' as never }],
+            });
+          },
         },
-      ]);
-      return true; // Prevent default behavior
-    };
-
-    const backHandler = BackHandler.addEventListener(
-      'hardwareBackPress',
-      backAction,
+      ]
     );
-
-    return () => backHandler.remove();
-  }, []);
-
-  const handleLogout = () => {
-    Alert.alert('Logout', 'Are you sure you want to logout?', [
-      {
-        text: 'Cancel',
-        style: 'cancel',
-      },
-      {
-        text: 'Logout',
-        style: 'destructive',
-        onPress: () => {
-          console.log('🚪 User logging out...');
-          dispatch(logout());
-          // Reset navigation stack to prevent back navigation
-          navigation.reset({
-            index: 0,
-            routes: [{ name: 'SplashScreen' as never }],
-          });
-        },
-      },
-    ]);
   };
 
   const themeItems = [
@@ -290,15 +166,9 @@
           activeOpacity={0.7}
         >
           <View style={styles.avatarContainer}>
-<<<<<<< HEAD
             {profilePictureUrl ? (
               <Image
                 source={{ uri: profilePictureUrl }}
-=======
-            {user?.profilePicture || user?.avatar ? (
-              <Image
-                source={{ uri: user.profilePicture || user?.avatar }}
->>>>>>> 9f7a6ef3
                 style={styles.avatar}
               />
             ) : (
