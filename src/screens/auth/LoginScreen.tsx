import { useNavigation } from '@react-navigation/native';
import { StackNavigationProp } from '@react-navigation/stack';
import { auth } from '../../config/firebase';
import { PhoneAuthProvider } from '@react-native-firebase/auth';
import React, { useState, useRef, useEffect } from 'react';
import {
  View,
  Text,
  TextInput,
  TouchableOpacity,
  ActivityIndicator,
  StyleSheet,
  KeyboardAvoidingView,
  Platform,
  StatusBar,
  Modal,
  Animated,
  Image,
} from 'react-native';
import Icon from 'react-native-vector-icons/Ionicons';
import { RootStackParamList } from '../../types/navigation';
import Toast from 'react-native-toast-message';
import { useDispatch } from 'react-redux';
import { apiService } from '../../services/apiService';
import { login } from '../../store/slices/authSlice';
import { permissionManager } from '../../utils/permissions';

const countries = [
  { name: 'India', code: '+91', flag: '🇮🇳' },
  { name: 'United States', code: '+1', flag: '🇺🇸' },
  { name: 'United Kingdom', code: '+44', flag: '🇬🇧' },
];

const LoginScreen = () => {
  const navigation = useNavigation<StackNavigationProp<RootStackParamList>>();
  const dispatch = useDispatch();

  const [selectedCountry, setSelectedCountry] = useState('India');
  const [phoneNumber, setPhoneNumber] = useState('');
  const [otpSent, setOtpSent] = useState(false);
  const [otp, setOtp] = useState(['', '', '', '', '', '']);
  const [loading, setLoading] = useState(false);
  const [otpLoading, setOtpLoading] = useState(false);
  const [resendLoading, setResendLoading] = useState(false);
  const [timer, setTimer] = useState(30);
  const [error, setError] = useState('');
  const [showCountryDropdown, setShowCountryDropdown] = useState(false);
  const [verificationId, setVerificationId] = useState<string>('');
  const [normalizedPhone, setNormalizedPhone] = useState<string>('');
<<<<<<< HEAD

  const otpInputRefs = useRef<(TextInput | null)[]>([]);
  const otpAnim = useRef(new Animated.Value(0)).current;

  // Get current country code
  const getCurrentCountryCode = () => {
    const country = countries.find(c => c.name === selectedCountry);
    return country?.code || '+91';
  };

=======

  const otpInputRefs = useRef<(TextInput | null)[]>([]);
  const otpAnim = useRef(new Animated.Value(0)).current;

  // Get current country code
  const getCurrentCountryCode = () => {
    const country = countries.find(c => c.name === selectedCountry);
    return country?.code || '+91';
  };

>>>>>>> 1c80f60e
  // Timer effect for OTP resend
  useEffect(() => {
    if (otpSent && timer > 0) {
      const interval = setInterval(() => {
        setTimer(prev => (prev > 0 ? prev - 1 : 0));
      }, 1000);
      return () => clearInterval(interval);
    }
  }, [otpSent, timer]);

  // OTP Animation effect
  useEffect(() => {
    if (otpSent) {
      Animated.timing(otpAnim, {
        toValue: 1,
        duration: 300,
        useNativeDriver: true,
      }).start();
    } else {
      Animated.timing(otpAnim, {
        toValue: 0,
        duration: 200,
        useNativeDriver: true,
      }).start();
    }
  }, [otpSent, otpAnim]);

  // OTP Handling Functions
  const handleOtpChange = (value: string, index: number) => {
    if (value.length > 1) return;

    const newOtp = [...otp];
    newOtp[index] = value;
    setOtp(newOtp);

    if (value && index < 5) {
      otpInputRefs.current[index + 1]?.focus();
    }
  };

  const handleKeyPress = (key: string, index: number) => {
    if (key === 'Backspace' && !otp[index] && index > 0) {
      otpInputRefs.current[index - 1]?.focus();
    }
  };

  // OTP Verification Logic
  const handleVerifyOtp = async () => {
    const otpString = otp.join('');

    if (!otpString || otpString.length !== 6) {
      Toast.show({ type: 'error', text1: 'Please enter complete OTP' });
      return;
    }

    if (!verificationId) {
      Toast.show({
        type: 'error',
        text1: 'Verification failed',
        text2: 'Please go back and request OTP again',
      });
      return;
    }

    if (!normalizedPhone) {
      Toast.show({
        type: 'error',
        text1: 'Verification failed',
        text2: 'Phone number is required',
      });
      return;
    }

    try {
      setOtpLoading(true);

      const credential = PhoneAuthProvider.credential(verificationId, otpString);
      const userCredential = await auth().signInWithCredential(credential);

      if (!userCredential) {
        throw new Error('OTP verification failed');
      }

      const firebaseUid = userCredential.user.uid;
      const mobileNo = normalizedPhone.replace(/^\+91/, '');
      const data = await apiService.login(mobileNo);

      console.log('🔐 [LoginScreen] Login response:', data);

      // Handle user login logic
      if (!data.isNewUser && data.token) {
        try {
          console.log('🔐 [LoginScreen] Fetching complete user profile...');
          const profileData = await apiService.getUserProfile(firebaseUid, data.token);
          console.log('🔐 [LoginScreen] Profile data received:', profileData);

          const userProfile = profileData.user || profileData.data;

          if (userProfile) {
            const location = userProfile.location || {};
            const country = location.country || '';
            const state = location.state || '';

            dispatch(
              login({
                id: firebaseUid,
                firebaseUid,
                phone: mobileNo,
                isVerified: true,
                isNewUser: data.isNewUser,
                profileCompleted: true,
                token: data.token,
                fullName: userProfile.fullName || '',
                avatar: userProfile.profilePicture || '',
                country: country,
                state: state,
                status: userProfile.status || '',
              }),
            );
          } else {
            dispatch(
              login({
                id: firebaseUid,
                firebaseUid,
                phone: mobileNo,
                isVerified: true,
                isNewUser: data.isNewUser,
                profileCompleted: !data.isNewUser,
                token: data.token,
              }),
            );
          }
        } catch (profileError) {
          console.error('❌ [LoginScreen] Error fetching profile data:', profileError);
          dispatch(
            login({
              id: firebaseUid,
              firebaseUid,
              phone: mobileNo,
              isVerified: true,
              isNewUser: data.isNewUser,
              profileCompleted: !data.isNewUser,
              token: data.token,
            }),
          );
        }
      } else {
        dispatch(
          login({
            id: firebaseUid,
            firebaseUid,
            phone: mobileNo,
            isVerified: true,
            isNewUser: data.isNewUser,
            profileCompleted: !data.isNewUser,
            token: data.token,
          }),
        );
      }

      if (data.isNewUser) {
        navigation.navigate('AuthStack', { screen: 'ProfileScreen' });
      } else {
        // Request contacts permission for existing users
        console.log('🔐 Requesting contacts permission for existing user...');
        try {
          const permissionResult = await permissionManager.requestContactsPermission();
          if (permissionResult.granted) {
            console.log('✅ Contacts permission granted for existing user');
          } else {
            console.log('⚠️ Contacts permission denied for existing user');
            Toast.show({
              type: 'info',
              text1: 'Contacts permission denied',
              text2: 'You can enable it later in settings to find friends',
            });
          }
        } catch (permissionError) {
          console.error('❌ Error requesting contacts permission for existing user:', permissionError);
        }
      }
    } catch (err: any) {
      const safeError = {
        message: err?.message || String(err),
        code: err?.code || 'UNKNOWN',
        name: err?.name || 'Error',
        phone: normalizedPhone,
        otpLength: otpString.length,
        verificationId,
        stack: err?.stack || null,
      };

      // Handle API "User not found" case
      if (safeError.message.includes('User not found')) {
        const firebaseUid = auth().currentUser?.uid;
        const mobileNo = normalizedPhone.replace(/^\+91/, '');

        dispatch(
          login({
            id: firebaseUid || '',
            firebaseUid: firebaseUid || '',
            phone: mobileNo,
            isVerified: true,
            isNewUser: true,
            profileCompleted: false,
          }),
        );

        Toast.show({
          type: 'info',
          text1: 'Welcome! Please complete your profile.',
        });
        navigation.navigate('AuthStack', { screen: 'ProfileScreen' });
        return;
      }

      let errorMessage = 'Failed to verify OTP';
      if (safeError.code === 'auth/invalid-verification-code') {
        errorMessage = 'Invalid OTP. Please check and try again.';
      } else if (safeError.code === 'auth/code-expired') {
        errorMessage = 'OTP has expired. Please request a new one.';
      } else if (safeError.code === 'auth/too-many-requests') {
        errorMessage = 'Too many attempts. Please try again later.';
      } else if (safeError.code === 'auth/credential-already-in-use') {
        errorMessage = 'This phone number is already in use.';
      }

      console.error('❌ [LoginScreen] OTP verification error:', safeError);
      Toast.show({
        type: 'error',
        text1: 'Verification Failed',
        text2: errorMessage,
      });
    } finally {
      setOtpLoading(false);
<<<<<<< HEAD
    }
  };

  // Resend OTP Logic
  const handleResendOtp = async () => {
    if (!normalizedPhone) {
      Toast.show({
        type: 'error',
        text1: 'Error',
        text2: 'Phone number not found',
      });
      return;
    }

    try {
      setResendLoading(true);
      console.log('🔄 [LoginScreen] Resending OTP to:', normalizedPhone);

      const confirmation = await auth().signInWithPhoneNumber(normalizedPhone);
      setVerificationId(confirmation.verificationId || '');
      setTimer(30);
      setOtp(['', '', '', '', '', '']);

      Toast.show({
        type: 'success',
        text1: 'OTP Resent',
        text2: `New verification code sent to ${normalizedPhone}`,
      });
    } catch (resendError: any) {
      console.error('❌ [LoginScreen] Error resending OTP:', resendError);
      Toast.show({
        type: 'error',
        text1: 'Resend Failed',
        text2: resendError.message || 'Please try again',
      });
    } finally {
      setResendLoading(false);
    }
  };

=======
    }
  };

  // Resend OTP Logic
  const handleResendOtp = async () => {
    if (!normalizedPhone) {
      Toast.show({
        type: 'error',
        text1: 'Error',
        text2: 'Phone number not found',
      });
      return;
    }

    try {
      setResendLoading(true);
      console.log('🔄 [LoginScreen] Resending OTP to:', normalizedPhone);

      const confirmation = await auth().signInWithPhoneNumber(normalizedPhone);
      setVerificationId(confirmation.verificationId || '');
      setTimer(30);
      setOtp(['', '', '', '', '', '']);

      Toast.show({
        type: 'success',
        text1: 'OTP Resent',
        text2: `New verification code sent to ${normalizedPhone}`,
      });
    } catch (resendError: any) {
      console.error('❌ [LoginScreen] Error resending OTP:', resendError);
      Toast.show({
        type: 'error',
        text1: 'Resend Failed',
        text2: resendError.message || 'Please try again',
      });
    } finally {
      setResendLoading(false);
    }
  };

>>>>>>> 1c80f60e
  // Send OTP Logic
  const handleSendOtp = async () => {
    if (!phoneNumber) {
      setError('Please enter your phone number');
      Toast.show({ type: 'error', text1: 'Please enter your phone number' });
      return;
    }
    try {
      setLoading(true);
      setError('');

      const normalized = getCurrentCountryCode() + phoneNumber;
      console.log('=== OTP SENDING DEBUG ===');
      console.log('Original phone:', phoneNumber);
      console.log('Normalized phone:', normalized);
      console.log('Firebase auth instance:', auth());
      console.log('Current user:', auth().currentUser);
      console.log('Starting Firebase phone auth...');

      // Test Firebase connection first
      try {
        const app = auth().app;
        console.log('Firebase app name:', app.name);
        console.log('Firebase options:', app.options);
      } catch (firebaseError) {
        console.error('Firebase connection test failed:', firebaseError);
        throw new Error('Firebase not properly initialized');
      }

      // Send OTP using Firebase
      console.log('Calling signInWithPhoneNumber with:', normalized);
      const confirmation = await auth().signInWithPhoneNumber(normalized);

      console.log('=== OTP SENT SUCCESSFULLY ===');
      console.log('Confirmation object:', confirmation);
      console.log('Verification ID:', confirmation.verificationId);
      Toast.show({ type: 'success', text1: `OTP sent to ${normalized}` });
      
      // Show OTP input instead of navigating
      setVerificationId(confirmation.verificationId || '');
      setNormalizedPhone(normalized);
      setOtpSent(true);
      setTimer(30);
      setOtp(['', '', '', '', '', '']);
    } catch (err: any) {
      console.error('Send OTP error:', err);
      console.error('Error code:', err.code);
      console.error('Error message:', err.message);
      console.error('Full error:', JSON.stringify(err, null, 2));

      let errorMessage = 'Failed to send OTP';
      if (err.code === 'auth/too-many-requests') {
        errorMessage = 'Too many requests. Please try again later.';
      } else if (err.code === 'auth/invalid-phone-number') {
        errorMessage = 'Invalid phone number format.';
      } else if (err.code === 'auth/network-request-failed') {
        errorMessage = 'Network error. Please check your connection.';
      } else if (err.message) {
        errorMessage = err.message;
      }

      setError(errorMessage);
      Toast.show({ type: 'error', text1: errorMessage });
    } finally {
      setLoading(false);
    }
  };


  return (
    <KeyboardAvoidingView
      style={styles.container}
      behavior={Platform.OS === 'ios' ? 'padding' : 'height'}
    >
      <StatusBar barStyle="dark-content" backgroundColor="#ffffff" />
      
      <View style={styles.content}>
        {/* Main Content Area */}
        <View style={styles.mainContent}>
<<<<<<< HEAD
          {/* Phone Icon */}
          <View style={styles.iconContainer}>
            <Icon name="phone-portrait-outline" size={40} color="#8B5CF6" />
          </View>

          {/* Heading */}
          <Text style={styles.heading}>Enter your phone number</Text>

=======
          {/* Logo */}
          <View style={styles.iconContainer}>
            <Image 
              source={require('../../assets/logo.png')} 
              style={styles.logo}
              resizeMode="contain"
            />
          </View>

          {/* Heading */}
          <Text style={styles.heading}>Enter your phone number</Text>

>>>>>>> 1c80f60e
          {/* Country Selector */}
          <TouchableOpacity
            style={styles.countrySelector}
            onPress={() => setShowCountryDropdown(true)}
            disabled={otpSent}
          >
            <Text style={styles.countryFlag}>
              {countries.find(c => c.name === selectedCountry)?.flag}
            </Text>
            <Text style={styles.countryText}>{selectedCountry}</Text>
            {!otpSent && <Icon name="chevron-down" size={20} color="#8B5CF6" />}
          </TouchableOpacity>

          {/* Phone Number Input */}
          <View style={styles.phoneInputRow}>
            {/* Country Code Input */}
            <View style={styles.countryCodeInput}>
              <Text style={styles.countryCodeText}>{getCurrentCountryCode()}</Text>
            </View>
            
            {/* Phone Number Input */}
            <TextInput
              style={[styles.phoneNumberInput, otpSent && styles.phoneInputDisabled]}
              placeholder="Phone number"
              placeholderTextColor="#9CA3AF"
              value={phoneNumber}
              onChangeText={setPhoneNumber}
              keyboardType="phone-pad"
              maxLength={10}
              editable={!otpSent}
              autoFocus={!otpSent}
            />
          </View>
<<<<<<< HEAD

          {/* Error Message */}
          {error ? (
            <Text style={styles.errorText}>{error}</Text>
          ) : null}

=======

          {/* Error Message */}
          {error ? (
            <Text style={styles.errorText}>{error}</Text>
          ) : null}

>>>>>>> 1c80f60e
          {/* Reserved Space for OTP Section */}
          <View style={styles.otpReservedSpace}>
            <Animated.View 
              style={[
                styles.otpSection,
                {
                  opacity: otpAnim,
                  transform: [{
                    translateY: otpAnim.interpolate({
                      inputRange: [0, 1],
                      outputRange: [20, 0],
                    }),
                  }],
                },
              ]}
            >
              {/* Enter OTP Text */}
              <Text style={styles.otpInstructionText}>
                Enter the 6-digit code sent to your phone
              </Text>

              {/* OTP Input */}
              <View style={styles.otpContainer}>
                {otp.map((digit, index) => (
                  <TextInput
                    key={index}
                    ref={(ref) => {
                      if (ref) {
                        otpInputRefs.current[index] = ref;
                      }
                    }}
                    style={[
                      styles.otpInput,
                      digit && styles.otpInputFilled,
                      error && styles.otpInputError,
                    ]}
                    value={digit}
                    onChangeText={(text) => handleOtpChange(text, index)}
                    keyboardType="numeric"
                    maxLength={1}
                    selectTextOnFocus
                    onKeyPress={(e) => handleKeyPress(e.nativeEvent.key, index)}
                    onFocus={() => {}}
                  />
                ))}
              </View>
            </Animated.View>
          </View>
        </View>

        {/* Bottom Section with Disclaimer and Buttons */}
        <View style={styles.bottomSection}>
          {/* Disclaimer */}
          <Text style={styles.disclaimerText}>
            By continuing, you agree to our{' '}
            <Text style={styles.linkText}>Terms of Service</Text> and{' '}
            <Text style={styles.linkText}>Privacy Policy</Text>
          </Text>

          {/* Button Section */}
          <View style={styles.buttonContainer}>
            {!otpSent ? (
              /* Send OTP Button */
              <TouchableOpacity
                style={[styles.sendButton, loading && styles.sendButtonDisabled]}
                onPress={handleSendOtp}
                disabled={loading}
              >
                {loading ? (
                  <Text style={styles.sendButtonText}>Sending OTP...</Text>
                ) : (
                  <Text style={styles.sendButtonText}>Get OTP</Text>
                )}
              </TouchableOpacity>
            ) : (
              /* OTP Verification Buttons */
              <View style={styles.otpButtonContainer}>
                {/* Verify OTP Button */}
                <TouchableOpacity
                  style={[
                    styles.verifyButton,
                    otpLoading && styles.verifyButtonDisabled,
                  ]}
                  onPress={handleVerifyOtp}
                  disabled={otpLoading}
                >
                  {otpLoading ? (
                    <ActivityIndicator color="#ffffff" size="small" />
                  ) : (
                    <Text style={styles.verifyButtonText}>Verify OTP</Text>
                  )}
                </TouchableOpacity>

                {/* Resend OTP Link */}
                <View style={styles.resendContainer}>
                  {timer > 0 ? (
                    <Text style={styles.timerText}>
                      Resend OTP in {timer}s
                    </Text>
                  ) : (
                    <TouchableOpacity
                      onPress={handleResendOtp}
                      disabled={resendLoading}
                      style={styles.resendButton}
                    >
                      {resendLoading ? (
                        <ActivityIndicator color="#8B5CF6" size="small" />
                      ) : (
                        <Text style={styles.resendButtonText}>Resend OTP</Text>
                      )}
                    </TouchableOpacity>
                  )}
                </View>
              </View>
            )}
<<<<<<< HEAD
          </View>
        </View>
      </View>

      {/* Country Dropdown Modal */}
      <Modal
        visible={showCountryDropdown}
        transparent={true}
        animationType="fade"
        onRequestClose={() => setShowCountryDropdown(false)}
      >
        <TouchableOpacity 
          style={styles.modalOverlay}
          activeOpacity={1}
          onPress={() => setShowCountryDropdown(false)}
        >
          <View style={styles.dropdownContainer}>
            <Text style={styles.dropdownTitle}>Select Country</Text>
            {countries.map((country) => (
              <TouchableOpacity
                key={country.name}
                style={[
                  styles.dropdownItem,
                  selectedCountry === country.name && styles.dropdownItemSelected
                ]}
                onPress={() => {
                  setSelectedCountry(country.name);
                  setShowCountryDropdown(false);
                }}
              >
                <Text style={styles.dropdownFlag}>{country.flag}</Text>
                <Text style={[
                  styles.dropdownText,
                  selectedCountry === country.name && styles.dropdownTextSelected
                ]}>
                  {country.name}
                </Text>
                <Text style={[
                  styles.dropdownCode,
                  selectedCountry === country.name && styles.dropdownCodeSelected
                ]}>
                  {country.code}
                </Text>
              </TouchableOpacity>
            ))}
          </View>
=======
          </View>
        </View>
      </View>

      {/* Country Dropdown Modal */}
      <Modal
        visible={showCountryDropdown}
        transparent={true}
        animationType="fade"
        onRequestClose={() => setShowCountryDropdown(false)}
      >
        <TouchableOpacity 
          style={styles.modalOverlay}
          activeOpacity={1}
          onPress={() => setShowCountryDropdown(false)}
        >
          <View style={styles.dropdownContainer}>
            <Text style={styles.dropdownTitle}>Select Country</Text>
            {countries.map((country) => (
              <TouchableOpacity
                key={country.name}
                style={[
                  styles.dropdownItem,
                  selectedCountry === country.name && styles.dropdownItemSelected
                ]}
                onPress={() => {
                  setSelectedCountry(country.name);
                  setShowCountryDropdown(false);
                }}
              >
                <Text style={styles.dropdownFlag}>{country.flag}</Text>
                <Text style={[
                  styles.dropdownText,
                  selectedCountry === country.name && styles.dropdownTextSelected
                ]}>
                  {country.name}
                </Text>
                <Text style={[
                  styles.dropdownCode,
                  selectedCountry === country.name && styles.dropdownCodeSelected
                ]}>
                  {country.code}
                </Text>
              </TouchableOpacity>
            ))}
          </View>
>>>>>>> 1c80f60e
        </TouchableOpacity>
      </Modal>
    </KeyboardAvoidingView>
  );
};

export default LoginScreen;

const styles = StyleSheet.create({
  container: {
    flex: 1,
    backgroundColor: '#ffffff',
  },
  content: {
    flex: 1,
    paddingHorizontal: 24,
  },
  mainContent: {
    flex: 1,
    justifyContent: 'center',
    alignItems: 'center',
    marginTop: 40,
  },
  bottomSection: {
    paddingBottom: Platform.OS === 'ios' ? 40 : 24,
    paddingTop: 20,
  },
  iconContainer: {
    width: 80,
    height: 80,
    borderRadius: 40,
    backgroundColor: '#F3F0FF',
    justifyContent: 'center',
    alignItems: 'center',
    marginBottom: 24,
<<<<<<< HEAD
=======
  },
  logo: {
    width: 50,
    height: 50,
>>>>>>> 1c80f60e
  },
  heading: {
    fontSize: 24,
    fontWeight: '700',
    color: '#1F2937',
    marginBottom: 32,
    textAlign: 'center',
  },
  countrySelector: {
    flexDirection: 'row',
    alignItems: 'center',
    backgroundColor: '#F9FAFB',
    borderRadius: 8,
    paddingHorizontal: 16,
    paddingVertical: 12,
    marginBottom: 12,
    borderWidth: 1,
    borderColor: '#E5E7EB',
    width: '100%',
  },
  countryFlag: {
    fontSize: 20,
    marginRight: 12,
  },
  countryText: {
    flex: 1,
    fontSize: 16,
    fontWeight: '500',
    color: '#374151',
  },
  phoneInputRow: {
    flexDirection: 'row',
    alignItems: 'center',
    width: '100%',
    marginBottom: 16,
    gap: 8,
  },
  countryCodeInput: {
    backgroundColor: '#F9FAFB',
    borderRadius: 8,
    paddingHorizontal: 16,
    paddingVertical: 12,
    borderWidth: 1,
    borderColor: '#E5E7EB',
    minWidth: 80,
    alignItems: 'center',
  },
  countryCodeText: {
    fontSize: 16,
    fontWeight: '500',
    color: '#374151',
  },
  phoneNumberInput: {
    flex: 1,
    backgroundColor: '#F9FAFB',
    borderRadius: 8,
    paddingHorizontal: 16,
    paddingVertical: 12,
    borderWidth: 1,
    borderColor: '#E5E7EB',
    fontSize: 16,
    color: '#374151',
  },
  phoneInputDisabled: {
    color: '#9CA3AF',
  },
  errorText: {
    color: '#DC2626',
    fontSize: 14,
    fontWeight: '500',
    marginBottom: 16,
    textAlign: 'center',
  },
  otpReservedSpace: {
    height: 120, // Fixed height to reserve space
    marginBottom: 16,
    justifyContent: 'center',
  },
  otpSection: {
    flex: 1,
    justifyContent: 'center',
  },
  otpInstructionText: {
    fontSize: 16,
    color: '#6B7280',
    textAlign: 'center',
    marginBottom: 24,
    marginTop: 8,
  },
  otpContainer: {
    flexDirection: 'row',
    justifyContent: 'space-between',
    width: '100%',
    maxWidth: 300,
    marginBottom: 32,
    alignSelf: 'center',
    gap: 8,
  },
  otpInput: {
    width: 45,
    height: 45,
    borderRadius: 8,
    borderWidth: 1,
    borderColor: '#E5E7EB',
    backgroundColor: '#F9FAFB',
    fontSize: 18,
    fontWeight: '600',
    color: '#374151',
    textAlign: 'center',
  },
  otpInputFilled: {
    borderColor: '#8B5CF6',
    backgroundColor: '#FFFFFF',
  },
  otpInputError: {
    borderColor: '#EF4444',
  },
  otpButtonContainer: {
    width: '100%',
    alignItems: 'center',
  },
  resendContainer: {
    alignItems: 'center',
    marginTop: 16,
    width: '100%',
  },
  timerText: {
    fontSize: 14,
    color: '#6B7280',
    textAlign: 'center',
  },
  resendButton: {
    paddingVertical: 12,
    paddingHorizontal: 16,
    borderWidth: 1,
    borderColor: '#8B5CF6',
    borderRadius: 8,
    width: '100%',
    alignItems: 'center',
  },
  resendButtonText: {
    fontSize: 14,
    color: '#8B5CF6',
    fontWeight: '500',
    textAlign: 'center',
  },
  buttonContainer: {
    width: '100%',
  },
  sendButton: {
    backgroundColor: '#8B5CF6',
    borderRadius: 12,
    paddingVertical: 16,
    paddingHorizontal: 24,
    alignItems: 'center',
    justifyContent: 'center',
  },
  sendButtonDisabled: {
    backgroundColor: '#9CA3AF',
  },
  sendButtonText: {
    color: '#FFFFFF',
    fontSize: 16,
    fontWeight: '600',
  },
  verifyButton: {
    backgroundColor: '#8B5CF6',
    borderRadius: 12,
    paddingVertical: 18,
    paddingHorizontal: 24,
    alignItems: 'center',
    justifyContent: 'center',
    width: '100%',
    minHeight: 56,
  },
  verifyButtonDisabled: {
    backgroundColor: '#9CA3AF',
  },
  verifyButtonText: {
    color: '#FFFFFF',
    fontSize: 16,
    fontWeight: '600',
    textAlign: 'center',
  },
  disclaimerText: {
    fontSize: 12,
    color: '#9CA3AF',
    textAlign: 'center',
    lineHeight: 18,
  },
  linkText: {
    color: '#8B5CF6',
    fontWeight: '500',
  },
  // Country Dropdown Styles
  modalOverlay: {
    flex: 1,
    backgroundColor: 'rgba(0, 0, 0, 0.5)',
    justifyContent: 'center',
    alignItems: 'center',
  },
  dropdownContainer: {
    backgroundColor: '#FFFFFF',
    borderRadius: 12,
    padding: 20,
    marginHorizontal: 20,
    maxHeight: 300,
    minWidth: 280,
    shadowColor: '#000',
    shadowOffset: {
      width: 0,
      height: 4,
    },
    shadowOpacity: 0.25,
    shadowRadius: 8,
    elevation: 8,
  },
  dropdownTitle: {
    fontSize: 18,
    fontWeight: '600',
    color: '#1F2937',
    marginBottom: 16,
    textAlign: 'center',
  },
  dropdownItem: {
    flexDirection: 'row',
    alignItems: 'center',
    paddingVertical: 12,
    paddingHorizontal: 16,
    borderRadius: 8,
    marginBottom: 4,
  },
  dropdownItemSelected: {
    backgroundColor: '#F3F0FF',
  },
  dropdownFlag: {
    fontSize: 20,
    marginRight: 12,
  },
  dropdownText: {
    flex: 1,
    fontSize: 16,
    fontWeight: '500',
    color: '#374151',
  },
  dropdownTextSelected: {
    color: '#8B5CF6',
    fontWeight: '600',
  },
  dropdownCode: {
    fontSize: 14,
    fontWeight: '500',
    color: '#6B7280',
  },
  dropdownCodeSelected: {
    color: '#8B5CF6',
    fontWeight: '600',
  },
});<|MERGE_RESOLUTION|>--- conflicted
+++ resolved
@@ -3,7 +3,15 @@
 import { auth } from '../../config/firebase';
 import { PhoneAuthProvider } from '@react-native-firebase/auth';
 import React, { useState, useRef, useEffect } from 'react';
+import { PhoneAuthProvider } from '@react-native-firebase/auth';
+import React, { useState, useRef, useEffect } from 'react';
 import {
+  View,
+  Text,
+  TextInput,
+  TouchableOpacity,
+  ActivityIndicator,
+  StyleSheet,
   View,
   Text,
   TextInput,
@@ -14,9 +22,11 @@
   Platform,
   StatusBar,
   Modal,
+  Modal,
   Animated,
   Image,
 } from 'react-native';
+import Icon from 'react-native-vector-icons/Ionicons';
 import Icon from 'react-native-vector-icons/Ionicons';
 import { RootStackParamList } from '../../types/navigation';
 import Toast from 'react-native-toast-message';
@@ -30,9 +40,25 @@
   { name: 'United States', code: '+1', flag: '🇺🇸' },
   { name: 'United Kingdom', code: '+44', flag: '🇬🇧' },
 ];
+import { useDispatch } from 'react-redux';
+import { apiService } from '../../services/apiService';
+import { login } from '../../store/slices/authSlice';
+import { permissionManager } from '../../utils/permissions';
+
+const countries = [
+  { name: 'India', code: '+91', flag: '🇮🇳' },
+  { name: 'United States', code: '+1', flag: '🇺🇸' },
+  { name: 'United Kingdom', code: '+44', flag: '🇬🇧' },
+];
 
 const LoginScreen = () => {
   const navigation = useNavigation<StackNavigationProp<RootStackParamList>>();
+  const dispatch = useDispatch();
+
+  const [selectedCountry, setSelectedCountry] = useState('India');
+  const [phoneNumber, setPhoneNumber] = useState('');
+  const [otpSent, setOtpSent] = useState(false);
+  const [otp, setOtp] = useState(['', '', '', '', '', '']);
   const dispatch = useDispatch();
 
   const [selectedCountry, setSelectedCountry] = useState('India');
@@ -47,8 +73,16 @@
   const [showCountryDropdown, setShowCountryDropdown] = useState(false);
   const [verificationId, setVerificationId] = useState<string>('');
   const [normalizedPhone, setNormalizedPhone] = useState<string>('');
-<<<<<<< HEAD
-
+  const [otpLoading, setOtpLoading] = useState(false);
+  const [resendLoading, setResendLoading] = useState(false);
+  const [timer, setTimer] = useState(30);
+  const [error, setError] = useState('');
+  const [showCountryDropdown, setShowCountryDropdown] = useState(false);
+  const [verificationId, setVerificationId] = useState<string>('');
+  const [normalizedPhone, setNormalizedPhone] = useState<string>('');
+
+  const otpInputRefs = useRef<(TextInput | null)[]>([]);
+  const otpAnim = useRef(new Animated.Value(0)).current;
   const otpInputRefs = useRef<(TextInput | null)[]>([]);
   const otpAnim = useRef(new Animated.Value(0)).current;
 
@@ -58,18 +92,13 @@
     return country?.code || '+91';
   };
 
-=======
-
-  const otpInputRefs = useRef<(TextInput | null)[]>([]);
-  const otpAnim = useRef(new Animated.Value(0)).current;
-
+  // Timer effect for OTP resend
   // Get current country code
   const getCurrentCountryCode = () => {
     const country = countries.find(c => c.name === selectedCountry);
     return country?.code || '+91';
   };
 
->>>>>>> 1c80f60e
   // Timer effect for OTP resend
   useEffect(() => {
     if (otpSent && timer > 0) {
@@ -305,7 +334,6 @@
       });
     } finally {
       setOtpLoading(false);
-<<<<<<< HEAD
     }
   };
 
@@ -343,10 +371,239 @@
       });
     } finally {
       setResendLoading(false);
+    if (otpSent && timer > 0) {
+      const interval = setInterval(() => {
+        setTimer(prev => (prev > 0 ? prev - 1 : 0));
+      }, 1000);
+      return () => clearInterval(interval);
+    }
+  }, [otpSent, timer]);
+
+  // OTP Animation effect
+  useEffect(() => {
+    if (otpSent) {
+      Animated.timing(otpAnim, {
+        toValue: 1,
+        duration: 300,
+        useNativeDriver: true,
+      }).start();
+    } else {
+      Animated.timing(otpAnim, {
+        toValue: 0,
+        duration: 200,
+        useNativeDriver: true,
+      }).start();
+    }
+  }, [otpSent, otpAnim]);
+
+  // OTP Handling Functions
+  const handleOtpChange = (value: string, index: number) => {
+    if (value.length > 1) return;
+
+    const newOtp = [...otp];
+    newOtp[index] = value;
+    setOtp(newOtp);
+
+    if (value && index < 5) {
+      otpInputRefs.current[index + 1]?.focus();
     }
   };
 
-=======
+  const handleKeyPress = (key: string, index: number) => {
+    if (key === 'Backspace' && !otp[index] && index > 0) {
+      otpInputRefs.current[index - 1]?.focus();
+    }
+  };
+
+  // OTP Verification Logic
+  const handleVerifyOtp = async () => {
+    const otpString = otp.join('');
+
+    if (!otpString || otpString.length !== 6) {
+      Toast.show({ type: 'error', text1: 'Please enter complete OTP' });
+      return;
+    }
+
+    if (!verificationId) {
+      Toast.show({
+        type: 'error',
+        text1: 'Verification failed',
+        text2: 'Please go back and request OTP again',
+      });
+      return;
+    }
+
+    if (!normalizedPhone) {
+      Toast.show({
+        type: 'error',
+        text1: 'Verification failed',
+        text2: 'Phone number is required',
+      });
+      return;
+    }
+
+    try {
+      setOtpLoading(true);
+
+      const credential = PhoneAuthProvider.credential(verificationId, otpString);
+      const userCredential = await auth().signInWithCredential(credential);
+
+      if (!userCredential) {
+        throw new Error('OTP verification failed');
+      }
+
+      const firebaseUid = userCredential.user.uid;
+      const mobileNo = normalizedPhone.replace(/^\+91/, '');
+      const data = await apiService.login(mobileNo);
+
+      console.log('🔐 [LoginScreen] Login response:', data);
+
+      // Handle user login logic
+      if (!data.isNewUser && data.token) {
+        try {
+          console.log('🔐 [LoginScreen] Fetching complete user profile...');
+          const profileData = await apiService.getUserProfile(firebaseUid, data.token);
+          console.log('🔐 [LoginScreen] Profile data received:', profileData);
+
+          const userProfile = profileData.user || profileData.data;
+
+          if (userProfile) {
+            const location = userProfile.location || {};
+            const country = location.country || '';
+            const state = location.state || '';
+
+            dispatch(
+              login({
+                id: firebaseUid,
+                firebaseUid,
+                phone: mobileNo,
+                isVerified: true,
+                isNewUser: data.isNewUser,
+                profileCompleted: true,
+                token: data.token,
+                fullName: userProfile.fullName || '',
+                avatar: userProfile.profilePicture || '',
+                country: country,
+                state: state,
+                status: userProfile.status || '',
+              }),
+            );
+          } else {
+            dispatch(
+              login({
+                id: firebaseUid,
+                firebaseUid,
+                phone: mobileNo,
+                isVerified: true,
+                isNewUser: data.isNewUser,
+                profileCompleted: !data.isNewUser,
+                token: data.token,
+              }),
+            );
+          }
+        } catch (profileError) {
+          console.error('❌ [LoginScreen] Error fetching profile data:', profileError);
+          dispatch(
+            login({
+              id: firebaseUid,
+              firebaseUid,
+              phone: mobileNo,
+              isVerified: true,
+              isNewUser: data.isNewUser,
+              profileCompleted: !data.isNewUser,
+              token: data.token,
+            }),
+          );
+        }
+      } else {
+        dispatch(
+          login({
+            id: firebaseUid,
+            firebaseUid,
+            phone: mobileNo,
+            isVerified: true,
+            isNewUser: data.isNewUser,
+            profileCompleted: !data.isNewUser,
+            token: data.token,
+          }),
+        );
+      }
+
+      if (data.isNewUser) {
+        navigation.navigate('AuthStack', { screen: 'ProfileScreen' });
+      } else {
+        // Request contacts permission for existing users
+        console.log('🔐 Requesting contacts permission for existing user...');
+        try {
+          const permissionResult = await permissionManager.requestContactsPermission();
+          if (permissionResult.granted) {
+            console.log('✅ Contacts permission granted for existing user');
+          } else {
+            console.log('⚠️ Contacts permission denied for existing user');
+            Toast.show({
+              type: 'info',
+              text1: 'Contacts permission denied',
+              text2: 'You can enable it later in settings to find friends',
+            });
+          }
+        } catch (permissionError) {
+          console.error('❌ Error requesting contacts permission for existing user:', permissionError);
+        }
+      }
+    } catch (err: any) {
+      const safeError = {
+        message: err?.message || String(err),
+        code: err?.code || 'UNKNOWN',
+        name: err?.name || 'Error',
+        phone: normalizedPhone,
+        otpLength: otpString.length,
+        verificationId,
+        stack: err?.stack || null,
+      };
+
+      // Handle API "User not found" case
+      if (safeError.message.includes('User not found')) {
+        const firebaseUid = auth().currentUser?.uid;
+        const mobileNo = normalizedPhone.replace(/^\+91/, '');
+
+        dispatch(
+          login({
+            id: firebaseUid || '',
+            firebaseUid: firebaseUid || '',
+            phone: mobileNo,
+            isVerified: true,
+            isNewUser: true,
+            profileCompleted: false,
+          }),
+        );
+
+        Toast.show({
+          type: 'info',
+          text1: 'Welcome! Please complete your profile.',
+        });
+        navigation.navigate('AuthStack', { screen: 'ProfileScreen' });
+        return;
+      }
+
+      let errorMessage = 'Failed to verify OTP';
+      if (safeError.code === 'auth/invalid-verification-code') {
+        errorMessage = 'Invalid OTP. Please check and try again.';
+      } else if (safeError.code === 'auth/code-expired') {
+        errorMessage = 'OTP has expired. Please request a new one.';
+      } else if (safeError.code === 'auth/too-many-requests') {
+        errorMessage = 'Too many attempts. Please try again later.';
+      } else if (safeError.code === 'auth/credential-already-in-use') {
+        errorMessage = 'This phone number is already in use.';
+      }
+
+      console.error('❌ [LoginScreen] OTP verification error:', safeError);
+      Toast.show({
+        type: 'error',
+        text1: 'Verification Failed',
+        text2: errorMessage,
+      });
+    } finally {
+      setOtpLoading(false);
     }
   };
 
@@ -387,7 +644,7 @@
     }
   };
 
->>>>>>> 1c80f60e
+  // Send OTP Logic
   // Send OTP Logic
   const handleSendOtp = async () => {
     if (!phoneNumber) {
@@ -399,6 +656,7 @@
       setLoading(true);
       setError('');
 
+      const normalized = getCurrentCountryCode() + phoneNumber;
       const normalized = getCurrentCountryCode() + phoneNumber;
       console.log('=== OTP SENDING DEBUG ===');
       console.log('Original phone:', phoneNumber);
@@ -425,6 +683,13 @@
       console.log('Confirmation object:', confirmation);
       console.log('Verification ID:', confirmation.verificationId);
       Toast.show({ type: 'success', text1: `OTP sent to ${normalized}` });
+      
+      // Show OTP input instead of navigating
+      setVerificationId(confirmation.verificationId || '');
+      setNormalizedPhone(normalized);
+      setOtpSent(true);
+      setTimer(30);
+      setOtp(['', '', '', '', '', '']);
       
       // Show OTP input instead of navigating
       setVerificationId(confirmation.verificationId || '');
@@ -457,6 +722,7 @@
   };
 
 
+
   return (
     <KeyboardAvoidingView
       style={styles.container}
@@ -467,7 +733,6 @@
       <View style={styles.content}>
         {/* Main Content Area */}
         <View style={styles.mainContent}>
-<<<<<<< HEAD
           {/* Phone Icon */}
           <View style={styles.iconContainer}>
             <Icon name="phone-portrait-outline" size={40} color="#8B5CF6" />
@@ -476,20 +741,17 @@
           {/* Heading */}
           <Text style={styles.heading}>Enter your phone number</Text>
 
-=======
-          {/* Logo */}
-          <View style={styles.iconContainer}>
-            <Image 
-              source={require('../../assets/logo.png')} 
-              style={styles.logo}
-              resizeMode="contain"
-            />
-          </View>
-
+          {/* Country Selector */}
+          <TouchableOpacity
+            style={styles.countrySelector}
+            onPress={() => setShowCountryDropdown(true)}
+            disabled={otpSent}
+          >
+            <Text style={styles.countryFlag}>
+              {countries.find(c => c.name === selectedCountry)?.flag}
           {/* Heading */}
           <Text style={styles.heading}>Enter your phone number</Text>
 
->>>>>>> 1c80f60e
           {/* Country Selector */}
           <TouchableOpacity
             style={styles.countrySelector}
@@ -523,21 +785,90 @@
               autoFocus={!otpSent}
             />
           </View>
-<<<<<<< HEAD
+            <Text style={styles.countryText}>{selectedCountry}</Text>
+            {!otpSent && <Icon name="chevron-down" size={20} color="#8B5CF6" />}
+          </TouchableOpacity>
+
+          {/* Phone Number Input */}
+          <View style={styles.phoneInputRow}>
+            {/* Country Code Input */}
+            <View style={styles.countryCodeInput}>
+              <Text style={styles.countryCodeText}>{getCurrentCountryCode()}</Text>
+            </View>
+            
+            {/* Phone Number Input */}
+            <TextInput
+              style={[styles.phoneNumberInput, otpSent && styles.phoneInputDisabled]}
+              placeholder="Phone number"
+              placeholderTextColor="#9CA3AF"
+              value={phoneNumber}
+              onChangeText={setPhoneNumber}
+              keyboardType="phone-pad"
+              maxLength={10}
+              editable={!otpSent}
+              autoFocus={!otpSent}
+            />
+          </View>
 
           {/* Error Message */}
           {error ? (
             <Text style={styles.errorText}>{error}</Text>
           ) : null}
 
-=======
-
+          {/* Reserved Space for OTP Section */}
+          <View style={styles.otpReservedSpace}>
+            <Animated.View 
+              style={[
+                styles.otpSection,
+                {
+                  opacity: otpAnim,
+                  transform: [{
+                    translateY: otpAnim.interpolate({
+                      inputRange: [0, 1],
+                      outputRange: [20, 0],
+                    }),
+                  }],
+                },
+              ]}
+            >
+              {/* Enter OTP Text */}
+              <Text style={styles.otpInstructionText}>
+                Enter the 6-digit code sent to your phone
+              </Text>
+
+              {/* OTP Input */}
+              <View style={styles.otpContainer}>
+                {otp.map((digit, index) => (
+                  <TextInput
+                    key={index}
+                    ref={(ref) => {
+                      if (ref) {
+                        otpInputRefs.current[index] = ref;
+                      }
+                    }}
+                    style={[
+                      styles.otpInput,
+                      digit && styles.otpInputFilled,
+                      error && styles.otpInputError,
+                    ]}
+                    value={digit}
+                    onChangeText={(text) => handleOtpChange(text, index)}
+                    keyboardType="numeric"
+                    maxLength={1}
+                    selectTextOnFocus
+                    onKeyPress={(e) => handleKeyPress(e.nativeEvent.key, index)}
+                    onFocus={() => {}}
+                  />
+                ))}
+              </View>
+            </Animated.View>
+          </View>
+        </View>
           {/* Error Message */}
           {error ? (
             <Text style={styles.errorText}>{error}</Text>
           ) : null}
 
->>>>>>> 1c80f60e
           {/* Reserved Space for OTP Section */}
           <View style={styles.otpReservedSpace}>
             <Animated.View 
@@ -651,13 +982,120 @@
                     </TouchableOpacity>
                   )}
                 </View>
+        {/* Bottom Section with Disclaimer and Buttons */}
+        <View style={styles.bottomSection}>
+          {/* Disclaimer */}
+          <Text style={styles.disclaimerText}>
+            By continuing, you agree to our{' '}
+            <Text style={styles.linkText}>Terms of Service</Text> and{' '}
+            <Text style={styles.linkText}>Privacy Policy</Text>
+          </Text>
+
+          {/* Button Section */}
+          <View style={styles.buttonContainer}>
+            {!otpSent ? (
+              /* Send OTP Button */
+              <TouchableOpacity
+                style={[styles.sendButton, loading && styles.sendButtonDisabled]}
+                onPress={handleSendOtp}
+                disabled={loading}
+              >
+                {loading ? (
+                  <Text style={styles.sendButtonText}>Sending OTP...</Text>
+                ) : (
+                  <Text style={styles.sendButtonText}>Get OTP</Text>
+                )}
+              </TouchableOpacity>
+            ) : (
+              /* OTP Verification Buttons */
+              <View style={styles.otpButtonContainer}>
+                {/* Verify OTP Button */}
+                <TouchableOpacity
+                  style={[
+                    styles.verifyButton,
+                    otpLoading && styles.verifyButtonDisabled,
+                  ]}
+                  onPress={handleVerifyOtp}
+                  disabled={otpLoading}
+                >
+                  {otpLoading ? (
+                    <ActivityIndicator color="#ffffff" size="small" />
+                  ) : (
+                    <Text style={styles.verifyButtonText}>Verify OTP</Text>
+                  )}
+                </TouchableOpacity>
+
+                {/* Resend OTP Link */}
+                <View style={styles.resendContainer}>
+                  {timer > 0 ? (
+                    <Text style={styles.timerText}>
+                      Resend OTP in {timer}s
+                    </Text>
+                  ) : (
+                    <TouchableOpacity
+                      onPress={handleResendOtp}
+                      disabled={resendLoading}
+                      style={styles.resendButton}
+                    >
+                      {resendLoading ? (
+                        <ActivityIndicator color="#8B5CF6" size="small" />
+                      ) : (
+                        <Text style={styles.resendButtonText}>Resend OTP</Text>
+                      )}
+                    </TouchableOpacity>
+                  )}
+                </View>
               </View>
             )}
-<<<<<<< HEAD
           </View>
         </View>
       </View>
-
+            )}
+          </View>
+        </View>
+      </View>
+
+      {/* Country Dropdown Modal */}
+      <Modal
+        visible={showCountryDropdown}
+        transparent={true}
+        animationType="fade"
+        onRequestClose={() => setShowCountryDropdown(false)}
+      >
+        <TouchableOpacity 
+          style={styles.modalOverlay}
+          activeOpacity={1}
+          onPress={() => setShowCountryDropdown(false)}
+        >
+          <View style={styles.dropdownContainer}>
+            <Text style={styles.dropdownTitle}>Select Country</Text>
+            {countries.map((country) => (
+              <TouchableOpacity
+                key={country.name}
+                style={[
+                  styles.dropdownItem,
+                  selectedCountry === country.name && styles.dropdownItemSelected
+                ]}
+                onPress={() => {
+                  setSelectedCountry(country.name);
+                  setShowCountryDropdown(false);
+                }}
+              >
+                <Text style={styles.dropdownFlag}>{country.flag}</Text>
+                <Text style={[
+                  styles.dropdownText,
+                  selectedCountry === country.name && styles.dropdownTextSelected
+                ]}>
+                  {country.name}
+                </Text>
+                <Text style={[
+                  styles.dropdownCode,
+                  selectedCountry === country.name && styles.dropdownCodeSelected
+                ]}>
+                  {country.code}
+                </Text>
+              </TouchableOpacity>
+            ))}
       {/* Country Dropdown Modal */}
       <Modal
         visible={showCountryDropdown}
@@ -700,54 +1138,8 @@
               </TouchableOpacity>
             ))}
           </View>
-=======
-          </View>
-        </View>
-      </View>
-
-      {/* Country Dropdown Modal */}
-      <Modal
-        visible={showCountryDropdown}
-        transparent={true}
-        animationType="fade"
-        onRequestClose={() => setShowCountryDropdown(false)}
-      >
-        <TouchableOpacity 
-          style={styles.modalOverlay}
-          activeOpacity={1}
-          onPress={() => setShowCountryDropdown(false)}
-        >
-          <View style={styles.dropdownContainer}>
-            <Text style={styles.dropdownTitle}>Select Country</Text>
-            {countries.map((country) => (
-              <TouchableOpacity
-                key={country.name}
-                style={[
-                  styles.dropdownItem,
-                  selectedCountry === country.name && styles.dropdownItemSelected
-                ]}
-                onPress={() => {
-                  setSelectedCountry(country.name);
-                  setShowCountryDropdown(false);
-                }}
-              >
-                <Text style={styles.dropdownFlag}>{country.flag}</Text>
-                <Text style={[
-                  styles.dropdownText,
-                  selectedCountry === country.name && styles.dropdownTextSelected
-                ]}>
-                  {country.name}
-                </Text>
-                <Text style={[
-                  styles.dropdownCode,
-                  selectedCountry === country.name && styles.dropdownCodeSelected
-                ]}>
-                  {country.code}
-                </Text>
-              </TouchableOpacity>
-            ))}
-          </View>
->>>>>>> 1c80f60e
+        </TouchableOpacity>
+      </Modal>
         </TouchableOpacity>
       </Modal>
     </KeyboardAvoidingView>
@@ -760,6 +1152,7 @@
   container: {
     flex: 1,
     backgroundColor: '#ffffff',
+    backgroundColor: '#ffffff',
   },
   content: {
     flex: 1,
@@ -767,14 +1160,25 @@
   },
   mainContent: {
     flex: 1,
+  mainContent: {
+    flex: 1,
     justifyContent: 'center',
     alignItems: 'center',
+    marginTop: 40,
+  },
+  bottomSection: {
+    paddingBottom: Platform.OS === 'ios' ? 40 : 24,
     marginTop: 40,
   },
   bottomSection: {
     paddingBottom: Platform.OS === 'ios' ? 40 : 24,
     paddingTop: 20,
   },
+  iconContainer: {
+    width: 80,
+    height: 80,
+    borderRadius: 40,
+    backgroundColor: '#F3F0FF',
   iconContainer: {
     width: 80,
     height: 80,
@@ -783,21 +1187,25 @@
     justifyContent: 'center',
     alignItems: 'center',
     marginBottom: 24,
-<<<<<<< HEAD
-=======
-  },
-  logo: {
-    width: 50,
-    height: 50,
->>>>>>> 1c80f60e
   },
   heading: {
+    fontSize: 24,
     fontSize: 24,
     fontWeight: '700',
     color: '#1F2937',
     marginBottom: 32,
+    color: '#1F2937',
+    marginBottom: 32,
     textAlign: 'center',
   },
+  countrySelector: {
+    flexDirection: 'row',
+    alignItems: 'center',
+    backgroundColor: '#F9FAFB',
+    borderRadius: 8,
+    paddingHorizontal: 16,
+    paddingVertical: 12,
+    marginBottom: 12,
   countrySelector: {
     flexDirection: 'row',
     alignItems: 'center',
@@ -809,7 +1217,12 @@
     borderWidth: 1,
     borderColor: '#E5E7EB',
     width: '100%',
-  },
+    borderColor: '#E5E7EB',
+    width: '100%',
+  },
+  countryFlag: {
+    fontSize: 20,
+    marginRight: 12,
   countryFlag: {
     fontSize: 20,
     marginRight: 12,
@@ -819,14 +1232,26 @@
     fontSize: 16,
     fontWeight: '500',
     color: '#374151',
-  },
+  countryText: {
+    flex: 1,
+    fontSize: 16,
+    fontWeight: '500',
+    color: '#374151',
+  },
+  phoneInputRow: {
   phoneInputRow: {
     flexDirection: 'row',
     alignItems: 'center',
     width: '100%',
     marginBottom: 16,
     gap: 8,
-  },
+    width: '100%',
+    marginBottom: 16,
+    gap: 8,
+  },
+  countryCodeInput: {
+    backgroundColor: '#F9FAFB',
+    borderRadius: 8,
   countryCodeInput: {
     backgroundColor: '#F9FAFB',
     borderRadius: 8,
@@ -836,14 +1261,25 @@
     borderColor: '#E5E7EB',
     minWidth: 80,
     alignItems: 'center',
-  },
+    borderWidth: 1,
+    borderColor: '#E5E7EB',
+    minWidth: 80,
+    alignItems: 'center',
+  },
+  countryCodeText: {
   countryCodeText: {
     fontSize: 16,
     fontWeight: '500',
     color: '#374151',
-  },
+    fontWeight: '500',
+    color: '#374151',
+  },
+  phoneNumberInput: {
   phoneNumberInput: {
     flex: 1,
+    backgroundColor: '#F9FAFB',
+    borderRadius: 8,
+    paddingHorizontal: 16,
     backgroundColor: '#F9FAFB',
     borderRadius: 8,
     paddingHorizontal: 16,
@@ -855,8 +1291,16 @@
   },
   phoneInputDisabled: {
     color: '#9CA3AF',
+    borderWidth: 1,
+    borderColor: '#E5E7EB',
+    fontSize: 16,
+    color: '#374151',
+  },
+  phoneInputDisabled: {
+    color: '#9CA3AF',
   },
   errorText: {
+    color: '#DC2626',
     color: '#DC2626',
     fontSize: 14,
     fontWeight: '500',
@@ -931,14 +1375,94 @@
     alignItems: 'center',
   },
   resendButtonText: {
+    marginBottom: 16,
+    textAlign: 'center',
+  },
+  otpReservedSpace: {
+    height: 120, // Fixed height to reserve space
+    marginBottom: 16,
+    justifyContent: 'center',
+  },
+  otpSection: {
+    flex: 1,
+    justifyContent: 'center',
+  },
+  otpInstructionText: {
+    fontSize: 16,
+    color: '#6B7280',
+    textAlign: 'center',
+    marginBottom: 24,
+    marginTop: 8,
+  },
+  otpContainer: {
+    flexDirection: 'row',
+    justifyContent: 'space-between',
+    width: '100%',
+    maxWidth: 300,
+    marginBottom: 32,
+    alignSelf: 'center',
+    gap: 8,
+  },
+  otpInput: {
+    width: 45,
+    height: 45,
+    borderRadius: 8,
+    borderWidth: 1,
+    borderColor: '#E5E7EB',
+    backgroundColor: '#F9FAFB',
+    fontSize: 18,
+    fontWeight: '600',
+    color: '#374151',
+    textAlign: 'center',
+  },
+  otpInputFilled: {
+    borderColor: '#8B5CF6',
+    backgroundColor: '#FFFFFF',
+  },
+  otpInputError: {
+    borderColor: '#EF4444',
+  },
+  otpButtonContainer: {
+    width: '100%',
+    alignItems: 'center',
+  },
+  resendContainer: {
+    alignItems: 'center',
+    marginTop: 16,
+    width: '100%',
+  },
+  timerText: {
+    fontSize: 14,
+    color: '#6B7280',
+    textAlign: 'center',
+  },
+  resendButton: {
+    paddingVertical: 12,
+    paddingHorizontal: 16,
+    borderWidth: 1,
+    borderColor: '#8B5CF6',
+    borderRadius: 8,
+    width: '100%',
+    alignItems: 'center',
+  },
+  resendButtonText: {
     fontSize: 14,
     color: '#8B5CF6',
     fontWeight: '500',
+    color: '#8B5CF6',
+    fontWeight: '500',
     textAlign: 'center',
   },
   buttonContainer: {
     width: '100%',
   },
+  buttonContainer: {
+    width: '100%',
+  },
+  sendButton: {
+    backgroundColor: '#8B5CF6',
+    borderRadius: 12,
+    paddingVertical: 16,
   sendButton: {
     backgroundColor: '#8B5CF6',
     borderRadius: 12,
@@ -954,7 +1478,20 @@
     color: '#FFFFFF',
     fontSize: 16,
     fontWeight: '600',
-  },
+    alignItems: 'center',
+    justifyContent: 'center',
+  },
+  sendButtonDisabled: {
+    backgroundColor: '#9CA3AF',
+  },
+  sendButtonText: {
+    color: '#FFFFFF',
+    fontSize: 16,
+    fontWeight: '600',
+  },
+  verifyButton: {
+    backgroundColor: '#8B5CF6',
+    borderRadius: 12,
   verifyButton: {
     backgroundColor: '#8B5CF6',
     borderRadius: 12,
@@ -962,6 +1499,43 @@
     paddingHorizontal: 24,
     alignItems: 'center',
     justifyContent: 'center',
+    width: '100%',
+    minHeight: 56,
+  },
+  verifyButtonDisabled: {
+    backgroundColor: '#9CA3AF',
+  },
+  verifyButtonText: {
+    color: '#FFFFFF',
+    fontSize: 16,
+    fontWeight: '600',
+    textAlign: 'center',
+  },
+  disclaimerText: {
+    fontSize: 12,
+    color: '#9CA3AF',
+    textAlign: 'center',
+    lineHeight: 18,
+  },
+  linkText: {
+    color: '#8B5CF6',
+    fontWeight: '500',
+  },
+  // Country Dropdown Styles
+  modalOverlay: {
+    flex: 1,
+    backgroundColor: 'rgba(0, 0, 0, 0.5)',
+    justifyContent: 'center',
+    alignItems: 'center',
+  },
+  dropdownContainer: {
+    backgroundColor: '#FFFFFF',
+    borderRadius: 12,
+    padding: 20,
+    marginHorizontal: 20,
+    maxHeight: 300,
+    minWidth: 280,
+    shadowColor: '#000',
     width: '100%',
     minHeight: 56,
   },
@@ -1005,7 +1579,14 @@
     },
     shadowOpacity: 0.25,
     shadowRadius: 8,
+    shadowOpacity: 0.25,
+    shadowRadius: 8,
     elevation: 8,
+  },
+  dropdownTitle: {
+    fontSize: 18,
+    fontWeight: '600',
+    color: '#1F2937',
   },
   dropdownTitle: {
     fontSize: 18,
@@ -1013,6 +1594,7 @@
     color: '#1F2937',
     marginBottom: 16,
     textAlign: 'center',
+    textAlign: 'center',
   },
   dropdownItem: {
     flexDirection: 'row',
@@ -1028,7 +1610,23 @@
   dropdownFlag: {
     fontSize: 20,
     marginRight: 12,
-  },
+  dropdownItem: {
+    flexDirection: 'row',
+    alignItems: 'center',
+    paddingVertical: 12,
+    paddingHorizontal: 16,
+    borderRadius: 8,
+    marginBottom: 4,
+  },
+  dropdownItemSelected: {
+    backgroundColor: '#F3F0FF',
+  },
+  dropdownFlag: {
+    fontSize: 20,
+    marginRight: 12,
+  },
+  dropdownText: {
+    flex: 1,
   dropdownText: {
     flex: 1,
     fontSize: 16,
@@ -1037,6 +1635,11 @@
   },
   dropdownTextSelected: {
     color: '#8B5CF6',
+    fontWeight: '500',
+    color: '#374151',
+  },
+  dropdownTextSelected: {
+    color: '#8B5CF6',
     fontWeight: '600',
   },
   dropdownCode: {
@@ -1047,5 +1650,13 @@
   dropdownCodeSelected: {
     color: '#8B5CF6',
     fontWeight: '600',
+  dropdownCode: {
+    fontSize: 14,
+    fontWeight: '500',
+    color: '#6B7280',
+  },
+  dropdownCodeSelected: {
+    color: '#8B5CF6',
+    fontWeight: '600',
   },
 });